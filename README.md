--- conflicted
+++ resolved
@@ -1,18 +1,12 @@
 # tune-sklearn
 [![Build Status](https://travis-ci.com/ray-project/tune-sklearn.svg?branch=master)](https://travis-ci.com/ray-project/tune-sklearn)
 
-<<<<<<< HEAD
 Tune-sklearn is a package that integrates Ray Tune's hyperparameter tuning and scikit-learn's models, allowing users to optimize hyerparameter searching for sklearn using Tune's schedulers (more details in the [Tune Documentation](http://tune.io/)). 
 Tune-sklearn follows the same API as scikit-learn's GridSearchCV, but allows for more flexibility in defining hyperparameter search regions, such as distributions to sample from.
 
 Tune-sklearn provides additional benefits if specifying a scheduler **with an estimator that supports early stopping**. The list of estimators that can be supported from scikit-learn can be found in [scikit-learn's documentation at section 8.1.1.3](https://scikit-learn.org/stable/modules/computing.html#strategies-to-scale-computationally-bigger-data). 
 
 If the estimator does not support `early_stopping` and it is set to `True` when declaring `TuneGridSearchCV`/`TuneRandomizedSearchCV`, an error will return saying the estimator does not support `partial_fit` due to no `early_stopping` available from the estimator. To safeguard against this, the current default for `early_stopping=False`, which simply runs the grid search cross-validation on Ray's parallel back-end and ignores the scheduler. We are currently experimenting with ways to support early stopping for estimators that do not directly expose an `early_stopping` interface in their estimators -- stay tuned!
-=======
-Tune-sklearn is a package that integrates Ray Tune's hyperparameter tuning and scikit-learn's models, allowing users to do optimized hyperparameter searching for sklearn models using Tune's schedulers (more details in the [Schedulers Section](## Tune Schedulers)). Tune-sklearn follows the same API as scikit-learn's GridSearchCV, but allows for more flexibility in defining hyperparameter search regions, such as distributions to sample from.
-
-To take full advantage of this package, specifying a scheduler **with an estimator that supports early stopping (see scikit=learn partial_fit)** is essential. The list of estimators that can be supported from scikit-learn can be found in [scikit-learn's documentation at section 8.1.1.3](https://scikit-learn.org/stable/modules/computing.html#strategies-to-scale-computationally-bigger-data). If the estimator does not support `early_stopping`, `TuneGridSearchCV`/`TuneRandomizedSearchCV` will ignore any scheduler passed in and will not attempt to early stop bad hyperparameters; it simply runs the grid search cross-validation on Ray's parallel back-end. We are currently experimenting with ways to support early stopping for estimators that do not directly expose an `early_stopping` interface in their estimators -- stay tuned!
->>>>>>> 9bf8ed75
 
 ### Installation
 
@@ -131,7 +125,7 @@
 ```
 
 ## In Progress
-We are currently finding better ways to parallelize the entire grid search cross-validation process. We do not see a significant speedup thus far when we are not able to early stop. We are also working to integrate more familiar interfaces to make it compatible with our grid search and randomized search interface, such as PyTorch neural nets or XGBoost classifiers/regressors. We will continue to add more examples in the [examples folder](https://github.com/ray-project/tune-sklearn/tree/master/examples) as we continue to add support for other interfaces!
+We are currently finding better ways to parallelize the entire grid search cross-validation process. We do not see a significant speedup thus far when we are not able to early stop. We are also working to integrate more familiar interfaces to make it compatible with our grid search and randomized search interface. We will continue to add more examples in the [examples folder](https://github.com/ray-project/tune-sklearn/tree/master/examples) as we continue to add support for other interfaces!
 
 ## More information
 [Ray Tune](https://ray.readthedocs.io/en/latest/tune.html)