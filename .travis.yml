--- conflicted
+++ resolved
@@ -41,13 +41,8 @@
   - cd ../examples
   - python3 random_forest.py
   - python3 sgd.py
-<<<<<<< HEAD
-  # Fix when torch issue is resolved.
-  # - python torch_nn.py
+  - python3 torch_nn.py
   - python3 xgbclassifier.py
-=======
-  - python3 torch_nn.py
->>>>>>> 3a1ff43d
 
 cache:
   directories:
