--- conflicted
+++ resolved
@@ -42,11 +42,8 @@
   - python3 random_forest.py
   - python3 sgd.py
   - python3 torch_nn.py
-<<<<<<< HEAD
   - python3 lgbm.py
-=======
   - python3 xgbclassifier.py
->>>>>>> 264f99a0
 
 cache:
   directories:
