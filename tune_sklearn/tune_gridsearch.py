--- conflicted
+++ resolved
@@ -111,19 +111,14 @@
         max_iters (int): Indicates the maximum number of epochs to run for each
             hyperparameter configuration sampled.
             This parameter is used for early stopping. Defaults to 1.
-<<<<<<< HEAD
-            When using warm start to early stop on ensembles, this will
-            determine `n_estimators` for the final refitted ensemble.
-=======
-           Depending on the classifier type provided, a resource parameter
-           (`resource_param = max_iter or n_estimators`) will be detected.
-           The value of `resource_param` will be treated as a
-           "max resource value", and all classifiers will be
-           initialized with `max resource value // max_iters`, where
-           `max_iters` is this defined parameter. On each epoch,
-           resource_param (max_iter or n_estimators) is
-           incremented by `max resource value // max_iters`.
->>>>>>> 47e78cb9
+            Depending on the classifier type provided, a resource parameter
+            (`resource_param = max_iter or n_estimators`) will be detected.
+            The value of `resource_param` will be treated as a
+            "max resource value", and all classifiers will be
+            initialized with `max resource value // max_iters`, where
+            `max_iters` is this defined parameter. On each epoch,
+            resource_param (max_iter or n_estimators) is
+            incremented by `max resource value // max_iters`.
         use_gpu (bool): Indicates whether to use gpu for fitting.
             Defaults to False. If True, training will use 1 gpu
             for `resources_per_trial`.
