--- conflicted
+++ resolved
@@ -1032,7 +1032,6 @@
             config["estimator"] = self.estimator
 
         if self.search_optimization == "random":
-<<<<<<< HEAD
             if isinstance(self.param_distributions, list):
                 analysis = tune.run(
                     _Trainable,
@@ -1040,7 +1039,7 @@
                     search_alg=RandomListSearcher(self.param_grid),
                     reuse_actors=True,
                     verbose=self.verbose,
-                    stop={"training_iteration": self.early_stopping_max_epochs},
+                    stop={"training_iteration": self.max_iters},
                     num_samples=self.num_samples,
                     config=config,
                     checkpoint_at_end=True,
@@ -1052,25 +1051,12 @@
                     scheduler=self.scheduler,
                     reuse_actors=True,
                     verbose=self.verbose,
-                    stop={"training_iteration": self.early_stopping_max_epochs},
+                    stop={"training_iteration": self.max_iters},
                     num_samples=self.num_samples,
                     config=config,
                     checkpoint_at_end=True,
                     resources_per_trial=resources_per_trial,
                 )
-=======
-            analysis = tune.run(
-                _Trainable,
-                scheduler=self.scheduler,
-                reuse_actors=True,
-                verbose=self.verbose,
-                stop={"training_iteration": self.max_iters},
-                num_samples=self.num_samples,
-                config=config,
-                checkpoint_at_end=True,
-                resources_per_trial=resources_per_trial,
-            )
->>>>>>> 2f1f10b8
         else:
             if self.search_optimization == "bayesian":
                 search_algo = BayesOptSearch(
