"""A GridSearchCV interface built with a Ray Tune back-end.

Implementation derived from referencing the equivalent
GridSearchCV interfaces from Dask and Optuna.

https://ray.readthedocs.io/en/latest/tune.html
https://dask.org
https://optuna.org
    -- Anthony Yu and Michael Chau
"""

from collections import defaultdict
from scipy.stats import _distn_infrastructure, rankdata
from sklearn.base import BaseEstimator
from sklearn.utils.validation import check_is_fitted
from sklearn.model_selection import cross_validate, check_cv, \
    ParameterGrid, ParameterSampler
from sklearn.model_selection._search import _check_param_grid
from sklearn.metrics import check_scoring
from sklearn.base import is_classifier
from sklearn.utils.metaestimators import _safe_split
from sklearn.base import clone
from sklearn.exceptions import NotFittedError
import ray
from ray import tune
from ray.tune import Trainable
from ray.exceptions import RayTaskError
from ray.tune.schedulers import PopulationBasedTraining, MedianStoppingRule
import numpy as np
from numpy.ma import MaskedArray
import os
import cloudpickle as pickle


# Helper class to train models
class _Trainable(Trainable):
    """Class to be passed in as the first argument of tune.run to train models. 
    
    Overrides Ray Tune's Trainable class to specify the setup, train, save, 
    and restore routines.
    """

    def _setup(self, config):
<<<<<<< HEAD
        """Sets up Trainable attributes during initialization.

        Also sets up parameters for the sklearn estimator passed in.
        
        Args:
            config (dict): contains necessary parameters to complete the `fit`
                routine for the estimator. Also includes parameters for early
                stopping if it is set to true.

        """
        self.estimator = clone(config.pop('estimator'))
        self.scheduler = config.pop('scheduler')
        X_id = config.pop('X_id')
        self.X = ray.get(X_id)

        y_id = config.pop('y_id')
=======
        """Sets up Trainable attributes during initialization."""
        self.estimator = clone(config.pop("estimator"))
        self.scheduler = config.pop("scheduler")
        X_id = config.pop("X_id")
        self.X = ray.get(X_id)

        y_id = config.pop("y_id")
>>>>>>> 13da7486
        self.y = ray.get(y_id)
        self.groups = config.pop("groups")
        self.fit_params = config.pop("fit_params")
        self.scoring = config.pop("scoring")
        self.early_stopping = config.pop("early_stopping")
        self.iters = config.pop("iters")
        self.cv = config.pop("cv")
        self.return_train_score = config.pop("return_train_score")

        self.estimator_config = config

        if self.early_stopping:
            n_splits = self.cv.get_n_splits(self.X, self.y)
            self.fold_scores = np.zeros(n_splits)
            self.fold_train_scores = np.zeros(n_splits)
            for i in range(n_splits):
                self.estimator[i].set_params(**self.estimator_config)
        else:
            self.estimator.set_params(**self.estimator_config)

    def _train(self):
        """Trains one iteration of the model called when ``tune.run`` is called.

        Different routines are run depending on if the ``early_stopping`` attribute
        is True or not.
        - If ``self.early_stopping`` is True, each fold is fit with `partial_fit`,
          which stops training the model if the validation score is not improving
          for a particular fold.
        - Otherwise, run the full cross-validation procedure.
        In both cases, the average test accuracy is returned over all folds,
<<<<<<< HEAD
        as well as the individual folds' accuracies as a dictionary.

        Returns:
            ret (:obj:`dict): Dictionary of results as a basis for ``cv_results_`` for 
                one of the cross-validation interfaces.
=======
        as well as the individual folds" accuracies as a dictionary.
>>>>>>> 13da7486
        """
        if self.early_stopping:
            for i, (train, test) in enumerate(self.cv.split(self.X, self.y)):
                X_train, y_train = _safe_split(self.estimator[i], self.X,
                                               self.y, train)
                X_test, y_test = _safe_split(
                    self.estimator[i],
                    self.X,
                    self.y,
                    test,
                    train_indices=train)
                self.estimator[i].partial_fit(X_train, y_train,
                                              np.unique(self.y))
                if self.return_train_score:
                    self.fold_train_scores[i] = self.scoring(
                        self.estimator[i], X_train, y_train)
                self.fold_scores[i] = self.scoring(self.estimator[i], X_test,
                                                   y_test)

            ret = {}
            total = 0
            for i, score in enumerate(self.fold_scores):
                total += score
                key_str = f"split{i}_test_score"
                ret[key_str] = score
            self.mean_score = total / len(self.fold_scores)
            ret["average_test_score"] = self.mean_score

            if self.return_train_score:
                total = 0
                for i, score in enumerate(self.fold_train_scores):
                    total += score
                    key_str = f"split{i}_train_score"
                    ret[key_str] = score
                self.mean_train_score = total / len(self.fold_train_scores)
                ret["average_train_score"] = self.mean_train_score

            return ret
        else:
            scores = cross_validate(
                self.estimator,
                self.X,
                self.y,
                cv=self.cv,
                fit_params=self.fit_params,
                groups=self.groups,
                scoring=self.scoring,
                return_train_score=self.return_train_score,
            )

            ret = {}
            for i, score in enumerate(scores["test_score"]):
                key_str = f"split{i}_test_score"
                ret[key_str] = score
            self.test_accuracy = sum(scores["test_score"]) / len(
                scores["test_score"])
            ret["average_test_score"] = self.test_accuracy

            if self.return_train_score:
                for i, score in enumerate(scores["train_score"]):
                    key_str = f"split{i}_train_score"
                    ret[key_str] = score
                self.train_accuracy = sum(scores["train_score"]) / len(
                    scores["train_score"])
                ret["average_train_score"] = self.train_accuracy

            return ret

    def _save(self, checkpoint_dir):
        """Creates a checkpoint in ``checkpoint_dir``, creating a pickle file.
        
        Args:
            checkpoint_dir (str): file path to store pickle checkpoint.
        
        Returns:
            path (str): file path to the pickled checkpoint file.
        
        """
        path = os.path.join(checkpoint_dir, "checkpoint")
        with open(path, "wb") as f:
            pickle.dump(self.estimator, f)
        return path

    def _restore(self, checkpoint):
<<<<<<< HEAD
        """Loads a checkpoint created from `_save`.
        
        Args:
            checkpoint (str): file path to pickled checkpoint file.

        """
        with open(checkpoint, 'rb') as f:
=======
        """Loads a checkpoint created from `_save`."""
        with open(checkpoint, "rb") as f:
>>>>>>> 13da7486
            self.estimator = pickle.load(f)

    def reset_config(self, new_config):
        return False
<<<<<<< HEAD
=======

>>>>>>> 13da7486

class TuneBaseSearchCV(BaseEstimator):
    """Abstract base class for hyperparameter search with cross-validation using Tune back-end."""

    @property
    def _estimator_type(self):
        """str: Returns the estimator's estimator type, such as 'classifier' or 'regressor'."""
        return self.estimator._estimator_type

    @property
    def best_params_(self):
        """dict: Parameter setting that gave the best results on the hold out data.

        For multi-metric evaluation, this is present only if ``refit`` is specified.
        """
        self._check_if_refit("best_params_")
        return self.best_params

    @property
    def best_score_(self):
        """float: Mean cross-validated score of the best_estimator

        For multi-metric evaluation, this is present only if ``refit`` is specified.
        """
        self._check_if_refit("best_score_")
        return self.best_score

    @property
    def classes_(self):
        """list: Get the list of unique classes found in the target `y`."""
        self._check_is_fitted("classes_")
        return self.best_estimator_.classes_

    @property
    def decision_function(self):
        """function: Get decision_function on the estimator with the best found parameters.

        Only available if ``refit=True`` and the underlying estimator supports
        ``decision_function``.
        """
        self._check_is_fitted("decision_function")
        return self.best_estimator_.decision_function

    @property
    def inverse_transform(self):
        """function: Get inverse_transform on the estimator with the best found parameters.

        Only available if the underlying estimator implements
        ``inverse_transform`` and ``refit=True``.
        """
        self._check_is_fitted("inverse_transform")
        return self.best_estimator_.inverse_transform

    @property
    def predict(self):
        """function: Get predict on the estimator with the best found parameters.

        Only available if ``refit=True`` and the underlying estimator supports
        ``predict``.
        """
        self._check_is_fitted("predict")
        return self.best_estimator_.predict

    @property
    def predict_log_proba(self):
        """function: Get predict_log_proba on the estimator with the best found parameters.

        Only available if ``refit=True`` and the underlying estimator supports
        ``predict_log_proba``.
        """
        self._check_is_fitted("predict_log_proba")
        return self.best_estimator_.predict_log_proba

    @property
    def predict_proba(self):
        """function: Get predict_proba on the estimator with the best found parameters.

        Only available if ``refit=True`` and the underlying estimator supports
        ``predict_proba``.
        """
        self._check_is_fitted("predict_proba")
        return self.best_estimator_.predict_proba

    @property
    def transform(self):
        """function: Get transform on the estimator with the best found parameters.

        Only available if the underlying estimator supports ``transform`` and
        ``refit=True``.
        """
        self._check_is_fitted("transform")
        return self.best_estimator_.transform

    def _check_params(self):
<<<<<<< HEAD
        """Helper method to see if parameters passed in are valid. 
        
        Raises:
            ValueError: if parameters are invalid.
        """
        if not hasattr(self.estimator, 'fit'):
            raise ValueError('estimator must be a scikit-learn estimator.')
=======
        if not hasattr(self.estimator, "fit"):
            raise ValueError("estimator must be a scikit-learn estimator.")
>>>>>>> 13da7486

        if self.early_stopping and not hasattr(self.estimator, "partial_fit"):
            raise ValueError("estimator must support partial_fit.")

    def _check_if_refit(self, attr):
        """Helper method to see if the requested property is available based on the `refit` argument.

        Args:
            attr (str): Attribute requested by the user.
        
        Raises:
            AttributeError: If `self.refit` is False.
        """
        if not self.refit:
            raise AttributeError("'{}' is not a valid attribute with "
                                 "'refit=False'.".format(attr))

    def _check_is_fitted(self, method_name):
        """Helper method to see if the estimator has been fitted.

        Args:
            method_name (str): String of the method name called from the user.

        Raises:
            NotFittedError: If the estimator has not been fitted.
            TypeError: If the estimator is invalid (i.e. doesn't implement
                the sklearn estimator interface).

        """
        if not self.refit:
            msg = ("This {0} instance was initialized with refit=False. {1} "
                   "is available only after refitting on the best "
                   "parameters.").format(type(self).__name__, method_name)
            raise NotFittedError(msg)
        else:
            check_is_fitted(self)

<<<<<<< HEAD
    def __init__(self,
                 estimator,
                 scheduler=None,
                 scoring=None,
                 n_jobs=None,
                 cv=5,
                 refit=True,
                 verbose=0,
                 error_score='raise',
                 return_train_score=False,
                 early_stopping=False,
                 iters=10,
=======
    def __init__(
            self,
            estimator,
            scheduler=None,
            scoring=None,
            n_jobs=None,
            cv=5,
            refit=True,
            verbose=0,
            error_score="raise",
            return_train_score=False,
            early_stopping=False,
            iters=5,
>>>>>>> 13da7486
    ):
        self.estimator = estimator
        self.scheduler = scheduler
        self.cv = cv
        self.scoring = scoring
        self.n_jobs = n_jobs
        self.refit = refit
        self.verbose = verbose
        self.error_score = error_score
        self.return_train_score = return_train_score
        self.early_stopping = early_stopping
        if self.early_stopping:
            self.iters = iters
        else:
            self.iters = 1

    def _get_param_iterator(self):
        """Get a parameter iterator to be passed in to _format_results to generate
        the cv_results_ dictionary.

        Method should be overridden in a child class to generate different iterators
        depending on whether it is randomized or grid search.
        """
        raise NotImplementedError("Implement in a child class.")

    def fit(self, X, y=None, groups=None, **fit_params):
        """Run fit with all sets of parameters. ``tune.run`` is used to perform the
        fit procedure, which is put in a helper function ``_tune_run``.

        Args: 
            X (:obj:`array-like` (shape = [n_samples, n_features])): 
                Training vector, where n_samples is the number of samples and
                n_features is the number of features.
            y (:obj:`array-like` (shape = [n_samples] or [n_samples, n_output]), optional):
                Target relative to X for classification or regression;
                None for unsupervised learning.
            groups (:obj:`array-like` (shape (n_samples,)), optional):
                Group labels for the samples used while splitting the dataset into
                train/test set. Only used in conjunction with a "Group" `cv`
                instance (e.g., `GroupKFold`).
            **fit_params (:obj:`dict` of str):
                Parameters passed to the ``fit`` method of the estimator.

        Returns:
            :obj:`TuneBaseSearchCV` child instance, after fitting.

        """
        ray.init(ignore_reinit_error=True)

        self._check_params()
        classifier = is_classifier(self.estimator)
        cv = check_cv(self.cv, y, classifier)
        self.n_splits = cv.get_n_splits(X, y, groups)
        self.scoring = check_scoring(self.estimator, scoring=self.scoring)
        resources_per_trial = None
        if self.n_jobs:
            resources_per_trial = {"cpu": self.n_jobs, "gpu": 0}

        X_id = ray.put(X)
        y_id = ray.put(y)

        config = {}
        config["scheduler"] = self.scheduler
        config["X_id"] = X_id
        config["y_id"] = y_id
        config["groups"] = groups
        config["cv"] = cv
        config["fit_params"] = fit_params
        config["scoring"] = self.scoring
        config["early_stopping"] = self.early_stopping
        config["iters"] = self.iters
        config["return_train_score"] = self.return_train_score

        candidate_params = list(self._get_param_iterator())

        self._fill_config_hyperparam(config)
        analysis = self._tune_run(config, resources_per_trial)

        self.cv_results_ = self._format_results(candidate_params,
                                                self.n_splits, analysis)

        if self.refit:
            best_config = analysis.get_best_config(
                metric="average_test_score", mode="max")
            for key in [
                    "estimator", "scheduler", "X_id", "y_id", "groups", "cv",
                    "fit_params", "scoring", "early_stopping", "iters",
                    "return_train_score"
            ]:
                best_config.pop(key)
            self.best_params = best_config
<<<<<<< HEAD
=======
            #
            # self.best_index_ = np.flatnonzero(
            #     self.cv_results_["rank_test_score"] == 1
            # )[0]
            #
>>>>>>> 13da7486
            self.best_estimator_ = clone(self.estimator)
            self.best_estimator_.set_params(**self.best_params)
            self.best_estimator_.fit(X, y, **fit_params)

            df = analysis.dataframe(metric="average_test_score", mode="max")
            self.best_score = df["average_test_score"].iloc[df[
                "average_test_score"].idxmax()]

        ray.shutdown()

        return self

    def score(self, X, y=None):
        """Compute the score(s) of an estimator on a given test set.

        Args:
            X (:obj:`array-like` (shape = [n_samples, n_features])): 
                Input data, where n_samples is the number of samples and
                n_features is the number of features.
            y (:obj:`array-like` (shape = [n_samples] or [n_samples, n_output]), optional):
                Target relative to X for classification or regression;
                None for unsupervised learning.
        
        Returns:
            float: computed score

        """
        return self.scoring(self.best_estimator_, X, y)

    def _fill_config_hyperparam(self, config):
        """Fill in the ``config`` dictionary with the hyperparameters.

        For RandomizedSearchCV, samples are pulled from the distribution
        to be saved in the ``config`` dictionary.
        For GridSearchCV, the list is directly saved in the ``config``
        dictionary.

        Implement this functionality in a child class.

        Args:
            config (:obj:`dict`): dictionary to be filled in as the configuration for
                `tune.run`.

        """
        raise NotImplementedError("Define in child class")

    def _tune_run(self, config, resources_per_trial):
        """Wrapper to call ``tune.run``. Implement this in a child class.
        
        Args:
            config (:obj:`dict`): dictionary to be passed in as the configuration for
                `tune.run`.
            resources_per_trial (:obj:`dict` of int): dictionary specifying the number
                of cpu's and gpu's to use to train the model.

        """
        raise NotImplementedError("Define in child class")

    def _format_results(self, candidate_params, n_splits, out):
        """Helper to generate the ``cv_results_`` dictionary.
        
        Args: 
            candidate_params (:obj:`list` of :obj:`dict`): List of all hyperparameter
                configurations encoded as a dictionary, where the keys are the hyperparameter
                variables and the values are the numeric values set to those variables.
            n_splits (int): integer specifying the number of folds when doing cross-validation.
            out (:obj:`ExperimentAnalysis`): Object returned by `tune.run`.

        Returns:
            results (:obj:`dict`): Dictionary of results to use for the interface's 
                ``cv_results_``.
        """
        dfs = list(out.fetch_trial_dataframes().values())
        finished = [df[df["done"] == True] for df in dfs]
        test_scores = [
            df[[
                col for col in dfs[0].columns
                if "split" in col and "test_score" in col
            ]].to_numpy() for df in finished
        ]
        if self.return_train_score:
            train_scores = [
                df[[
                    col for col in dfs[0].columns
                    if "split" in col and "train_score" in col
                ]].to_numpy() for df in finished
            ]
        else:
            train_scores = None

        results = {"params": candidate_params}
        n_candidates = len(candidate_params)

        def _store(
                results,
                key_name,
                array,
                n_splits,
                n_candidates,
                weights=None,
                splits=False,
                rank=False,
        ):
            """A small helper to store the scores/times to the cv_results_"""
            # When iterated first by n_splits and then by parameters
            array = np.array(
                array, dtype=np.float64).reshape((n_candidates, n_splits))
            if splits:
                for split_i in range(n_splits):
                    results["split%d_%s" % (split_i,
                                            key_name)] = array[:, split_i]

            array_means = np.average(array, axis=1, weights=weights)
            results["mean_%s" % key_name] = array_means
            # Weighted std is not directly available in numpy
            array_stds = np.sqrt(
                np.average(
                    (array - array_means[:, np.newaxis])**2,
                    axis=1,
                    weights=weights))
            results["std_%s" % key_name] = array_stds

            if rank:
                results["rank_%s" % key_name] = np.asarray(
                    rankdata(-array_means, method="min"), dtype=np.int32)

        _store(
            results,
            "test_score",
            test_scores,
            n_splits,
            n_candidates,
            splits=True,
            rank=True)
        if self.return_train_score:
            _store(
                results,
                "train_score",
                train_scores,
                n_splits,
                n_candidates,
                splits=True,
                rank=True)

        results["time_total_s"] = np.array(
            [df["time_total_s"].to_numpy() for df in finished]).flatten()

        # Use one MaskedArray and mask all the places where the param is not
        # applicable for that candidate. Use defaultdict as each candidate may
        # not contain all the params
        param_results = defaultdict(
            lambda: MaskedArray(np.empty(n_candidates), mask=True, dtype=object)
        )
        for cand_i, params in enumerate(candidate_params):
            for name, value in params.items():
                param_results["param_%s" % name][cand_i] = value

        results.update(param_results)

        return results


class TuneRandomizedSearchCV(TuneBaseSearchCV):
    """Randomized search on hyper parameters.

    RandomizedSearchCV implements a "fit" and a "score" method.
    It also implements "predict", "predict_proba", "decision_function",
    "transform" and "inverse_transform" if they are implemented in the
    estimator used.

    The parameters of the estimator used to apply these methods are optimized
    by cross-validated search over parameter settings.

    In contrast to GridSearchCV, not all parameter values are tried out, but
    rather a fixed number of parameter settings is sampled from the specified
    distributions. The number of parameter settings that are tried is
    given by n_iter.

    Args: 
        estimator (:obj:`estimator`): This is assumed to implement the 
            scikit-learn estimator interface.
            Either estimator needs to provide a ``score`` function,
            or ``scoring`` must be passed.

        param_distributions (:obj:`dict`):
            Dictionary with parameters names (string) as keys and distributions or
            lists of parameter settings to try.

            Distributions must provide a rvs  method for sampling (such as those
            from scipy.stats.distributions).

            If a list is given, it is sampled uniformly. If a list of dicts is given,
            first a dict is sampled uniformly, and then a parameter is sampled
            using that dict as above.

        scheduler (:obj:`TrialScheduler`, optional):
            Scheduler for executing fit. Refer to ray.tune.schedulers for all options.
            If None, the FIFO scheduler will be used. Defaults to None.

        n_iter (int):
            Number of parameter settings that are sampled. n_iter trades
            off runtime vs quality of the solution. Defaults to 10.

        scoring (str, :obj:`callable`, :obj:`list`, :obj:`tuple`, :obj:`dict` or None):
            A single string (see :ref:`scoring_parameter`) or a callable
            (see :ref:`scoring`) to evaluate the predictions on the test set.

            For evaluating multiple metrics, either give a list of (unique) strings
            or a dict with names as keys and callables as values.

            NOTE that when using custom scorers, each scorer should return a single
            value. Metric functions returning a list/array of values can be wrapped
            into multiple scorers that return one value each.

            If None, the estimator's score method is used. Defaults to None.

        n_jobs (int):
            Number of jobs to run in parallel. None or -1 means using all processors.
            Defaults to None.

        refit (bool, str, or :obj:`callable`):
            Refit an estimator using the best found parameters on the whole
            dataset.

            For multiple metric evaluation, this needs to be a string denoting the
            scorer that would be used to find the best parameters for refitting
            the estimator at the end.

            The refitted estimator is made available at the ``best_estimator_``
            attribute and permits using ``predict`` directly on this
            ``GridSearchCV`` instance.

            Also for multiple metric evaluation, the attributes ``best_index_``,
            ``best_score_`` and ``best_params_`` will only be available if
            ``refit`` is set and all of them will be determined w.r.t this specific
            scorer. ``best_score_`` is not returned if refit is callable.

            See ``scoring`` parameter to know more about multiple metric
            evaluation.

            Defaults to True.

        cv (int, :obj`cross-validation generator` or :obj:`iterable`):
            Determines the cross-validation splitting strategy.

            Possible inputs for cv are:
            - None, to use the default 5-fold cross validation,
            - integer, to specify the number of folds in a `(Stratified)KFold`,
            - An iterable yielding (train, test) splits as arrays of indices.

            For integer/None inputs, if the estimator is a classifier and ``y`` is
            either binary or multiclass, :class:`StratifiedKFold` is used. In all
            other cases, :class:`KFold` is used. Defaults to None.

        verbose (int):
            Controls the verbosity: 0 = silent, 1 = only status updates,
            2 = status and trial results. Defaults to 0.

        random_state (int or :obj:`RandomState`):
            Pseudo random number generator state used for random uniform sampling
            from lists of possible values instead of scipy.stats distributions.

            If int, random_state is the seed used by the random number generator;
            If RandomState instance, random_state is the random number generator;
            If None, the random number generator is the RandomState instance used
            by np.random. Defaults to None.

<<<<<<< HEAD
        error_score ('raise' or int or float):
            Value to assign to the score if an error occurs in estimator fitting.
            If set to 'raise', the error is raised. If a numeric value is given,
            FitFailedWarning is raised. This parameter does not affect the refit
            step, which will always raise the error. Defaults to np.nan.
=======
    error_score : "raise" or numeric, default=np.nan
        Value to assign to the score if an error occurs in estimator fitting.
        If set to 'raise', the error is raised. If a numeric value is given,
        FitFailedWarning is raised. This parameter does not affect the refit
        step, which will always raise the error.
>>>>>>> 13da7486

        return_train_score (bool):
            If ``False``, the ``cv_results_`` attribute will not include training
            scores. Defaults to False.

            Computing training scores is used to get insights on how different
            parameter settings impact the overfitting/underfitting trade-off.

            However computing the scores on the training set can be computationally
            expensive and is not strictly required to select the parameters that
            yield the best generalization performance.

        early_stopping (bool):
            Specifies whether or not to stop training the model if the validation score
            is not improving when fitting the model.

            If ``True``, each fold is fit with ``partial_fit`` instead. The ``estimator``
            must implement ``partial_fit`` in order to allow ``early_stopping``.
            Defaults to False.

<<<<<<< HEAD
        iters (int):
            Indicates the number of iterations to run for each hyperparameter
            configuration sampled (specified by ``n_iter``). This parameter is 
        configuration sampled (specified by ``n_iter``). This parameter is 
            configuration sampled (specified by ``n_iter``). This parameter is 
            used for early stopping. Defaults to 10.

=======
    iters : int, default=10
        Indicates the number of iterations to run for each hyperparameter
        configuration sampled (specified by ``n_iter``). This parameter is
        used for early stopping.
>>>>>>> 13da7486
    """

    def __init__(
            self,
            estimator,
            param_distributions,
            scheduler=None,
            n_iter=10,
            scoring=None,
            n_jobs=None,
            refit=True,
            cv=None,
            verbose=0,
            random_state=None,
            error_score=np.nan,
            return_train_score=False,
            early_stopping=False,
            iters=10,
    ):
        super(TuneRandomizedSearchCV, self).__init__(
            estimator=estimator,
            scheduler=scheduler,
            scoring=scoring,
            n_jobs=n_jobs,
            cv=cv,
            refit=refit,
            error_score=error_score,
            return_train_score=return_train_score,
            early_stopping=early_stopping,
            iters=iters,
        )

        self.param_distributions = param_distributions
        self.num_samples = n_iter
        self.random_state = random_state

    def _get_param_iterator(self):
<<<<<<< HEAD
        """Gets a ParameterSampler instance based on the hyperparameter distributions.
        
        Returns:
            :obj:`ParameterSampler` instance.

        """
        return ParameterSampler(self.param_distributions, self.num_samples, random_state=self.random_state)
=======
        return ParameterSampler(
            self.param_distributions,
            self.num_samples,
            random_state=self.random_state)
>>>>>>> 13da7486

    def _fill_config_hyperparam(self, config):
        """Fill in the ``config`` dictionary with the hyperparameters.

        Each distribution in ``self.param_distributions`` must implement
        the ``rvs`` method to generate a random variable. The [0] is
        present to extract the single value out of a list, which is returned
        by ``rvs``.

        Args:
            config (:obj:`dict`): dictionary to be filled in as the configuration for
                `tune.run`.

        """
        samples = 1
        all_lists = True
        for key, distribution in self.param_distributions.items():
            if isinstance(distribution, list):
                import random
                config[key] = tune.sample_from(
                    lambda spec: distribution[random.randint(
                        0, len(distribution) - 1)])
                samples *= len(distribution)
            else:
                all_lists = False
                config[key] = tune.sample_from(
                    lambda spec: distribution.rvs(1)[0])
        if all_lists:
            self.num_samples = min(self.num_samples, samples)

    def _tune_run(self, config, resources_per_trial):
        """Wrapper to call ``tune.run``. Multiple estimators are generated when
        ``self.early_stopping`` is True, whereas a single estimator is generated
        when ``self.early_stopping`` is False.

        Args:
            config (dict): Configurations such as hyperparameters to run ``tune.run`` on.

        resources_per_trial (dict): Resources to use per trial within Ray. 
            Accepted keys are `cpu`, `gpu` and custom resources, and values 
            are integers specifying the number of each resource to use.

        Returns:
            analysis (:obj:`ExperimentAnalysis`): Object returned by `tune.run`.

        """
        if self.early_stopping:
            config["estimator"] = [
                clone(self.estimator) for _ in range(self.n_splits)
            ]
            analysis = tune.run(
                _Trainable,
                scheduler=self.scheduler,
                reuse_actors=True,
                verbose=self.verbose,
                stop={"training_iteration": self.iters},
                num_samples=self.num_samples,
                config=config,
                checkpoint_at_end=True,
                resources_per_trial=resources_per_trial,
            )
        else:
            config["estimator"] = self.estimator
            analysis = tune.run(
                _Trainable,
                scheduler=self.scheduler,
                reuse_actors=True,
                verbose=self.verbose,
                stop={"training_iteration": self.iters},
                num_samples=self.num_samples,
                config=config,
                checkpoint_at_end=True,
                resources_per_trial=resources_per_trial,
            )

        return analysis


class TuneGridSearchCV(TuneBaseSearchCV):
    """Exhaustive search over specified parameter values for an estimator.

    Important members are fit, predict.

    GridSearchCV implements a "fit" and a "score" method. It also implements
    "predict", "predict_proba", "decision_function", "transform" and
    "inverse_transform" if they are implemented in the estimator used.

    The parameters of the estimator used to apply these methods are optimized
    by cross-validated grid-search over a parameter grid.

    Args:
        estimator (:obj:estimator): This is assumed to implement the 
                scikit-learn estimator interface.
                Either estimator needs to provide a ``score`` function,
                or ``scoring`` must be passed.

        param_grid (:obj:`dict` or :obj:`list` of :obj:`dict`):
            Dictionary with parameters names (string) as keys and lists of parameter
            settings to try as values, or a list of such dictionaries, in which case
            the grids spanned by each dictionary in the list are explored. This
            enables searching over any sequence of parameter settings.
        
        scheduler (:obj:`TrialScheduler`, optional):
            Scheduler for executing fit. Refer to ray.tune.schedulers for all options.
            If None, the FIFO scheduler will be used. Defaults to None.

        scoring (str, :obj:`callable`, :obj:`list`, :obj:`tuple`, :obj:`dict` or None):
            A single string (see :ref:`scoring_parameter`) or a callable
            (see :ref:`scoring`) to evaluate the predictions on the test set.

            For evaluating multiple metrics, either give a list of (unique) strings
            or a dict with names as keys and callables as values.

            NOTE that when using custom scorers, each scorer should return a single
            value. Metric functions returning a list/array of values can be wrapped
            into multiple scorers that return one value each.

            If None, the estimator's score method is used. Defaults to None.

        n_jobs (int):
            Number of jobs to run in parallel. None or -1 means using all processors.
            Defaults to None.

        cv (int, :obj`cross-validation generator` or :obj:`iterable`):
            Determines the cross-validation splitting strategy.

            Possible inputs for cv are:
            - None, to use the default 5-fold cross validation,
            - integer, to specify the number of folds in a `(Stratified)KFold`,
            - An iterable yielding (train, test) splits as arrays of indices.

            For integer/None inputs, if the estimator is a classifier and ``y`` is
            either binary or multiclass, :class:`StratifiedKFold` is used. In all
            other cases, :class:`KFold` is used. Defaults to None.

        refit (bool, str, or :obj:`callable`):
            Refit an estimator using the best found parameters on the whole
            dataset.

            For multiple metric evaluation, this needs to be a string denoting the
            scorer that would be used to find the best parameters for refitting
            the estimator at the end.

            The refitted estimator is made available at the ``best_estimator_``
            attribute and permits using ``predict`` directly on this
            ``GridSearchCV`` instance.

            Also for multiple metric evaluation, the attributes ``best_index_``,
            ``best_score_`` and ``best_params_`` will only be available if
            ``refit`` is set and all of them will be determined w.r.t this specific
            scorer. ``best_score_`` is not returned if refit is callable.

            See ``scoring`` parameter to know more about multiple metric
            evaluation.

            Defaults to True.

        verbose (int):
            Controls the verbosity: 0 = silent, 1 = only status updates,
            2 = status and trial results. Defaults to 0.

        error_score ('raise' or int or float):
            Value to assign to the score if an error occurs in estimator fitting.
            If set to 'raise', the error is raised. If a numeric value is given,
            FitFailedWarning is raised. This parameter does not affect the refit
            step, which will always raise the error. Defaults to np.nan.

        return_train_score (bool):
            If ``False``, the ``cv_results_`` attribute will not include training
            scores. Defaults to False.

            Computing training scores is used to get insights on how different
            parameter settings impact the overfitting/underfitting trade-off.

            However computing the scores on the training set can be computationally
            expensive and is not strictly required to select the parameters that
            yield the best generalization performance.

        early_stopping (bool):
            Specifies whether or not to stop training the model if the validation score
            is not improving when fitting the model.

            If ``True``, each fold is fit with ``partial_fit`` instead. The ``estimator``
            must implement ``partial_fit`` in order to allow ``early_stopping``.
            Defaults to False.

        iters (int):
            Indicates the number of iterations to run for each hyperparameter
            configuration sampled (specified by ``n_iter``). This parameter is 
            used for early stopping. Defaults to 10.

    """

    def __init__(
            self,
            estimator,
            param_grid,
            scheduler=None,
            scoring=None,
            n_jobs=None,
            cv=5,
            refit=True,
            verbose=0,
            error_score="raise",
            return_train_score=False,
            early_stopping=False,
            iters=10,
    ):
        super(TuneGridSearchCV, self).__init__(
            estimator=estimator,
            scheduler=scheduler,
            scoring=scoring,
            n_jobs=n_jobs,
            cv=cv,
            refit=refit,
            error_score=error_score,
            return_train_score=return_train_score,
            early_stopping=early_stopping,
            iters=iters,
        )

        _check_param_grid(param_grid)
        self.param_grid = param_grid

    def _get_param_iterator(self):
        """Gets the hyperparameter grid.
        
        Returns:
            :obj:`ParameterGrid` instance.

        """
        return ParameterGrid(self.param_grid)

    def _fill_config_hyperparam(self, config):
        """Fill in the ``config`` dictionary with the hyperparameters.

        Each distribution is converted to a list, then returns a
        dictionary showing the values of the hyperparameters that
        have been grid searched over.

        Args:
            config (:obj:`dict`): dictionary to be filled in as the configuration for
                `tune.run`.

        """
        for key, distribution in self.param_grid.items():
            config[key] = tune.grid_search(list(distribution))

    def _tune_run(self, config, resources_per_trial):
        """Wrapper to call ``tune.run``. Multiple estimators are generated when
        ``self.early_stopping`` is True, whereas a single estimator is generated
        when ``self.early_stopping`` is False.

        Args:
            config (dict): Configurations such as hyperparameters to run ``tune.run`` on.

        resources_per_trial (dict): Resources to use per trial within Ray. 
            Accepted keys are `cpu`, `gpu` and custom resources, and values 
            are integers specifying the number of each resource to use.

        Returns:
            analysis (:obj:`ExperimentAnalysis`): Object returned by `tune.run`.

        """
        if self.early_stopping:
            config["estimator"] = [
                clone(self.estimator) for _ in range(self.n_splits)
            ]
            analysis = tune.run(
                _Trainable,
                scheduler=self.scheduler,
                reuse_actors=True,
                verbose=self.verbose,
                stop={"training_iteration": self.iters},
                config=config,
                checkpoint_at_end=True,
                resources_per_trial=resources_per_trial,
            )
        else:
            config["estimator"] = self.estimator
            analysis = tune.run(
                _Trainable,
                scheduler=self.scheduler,
                reuse_actors=True,
                verbose=self.verbose,
                stop={"training_iteration": self.iters},
                config=config,
                checkpoint_at_end=True,
                resources_per_trial=resources_per_trial,
            )

        return analysis<|MERGE_RESOLUTION|>--- conflicted
+++ resolved
@@ -10,11 +10,15 @@
 """
 
 from collections import defaultdict
-from scipy.stats import _distn_infrastructure, rankdata
+from scipy.stats import rankdata
 from sklearn.base import BaseEstimator
 from sklearn.utils.validation import check_is_fitted
-from sklearn.model_selection import cross_validate, check_cv, \
-    ParameterGrid, ParameterSampler
+from sklearn.model_selection import (
+    cross_validate,
+    check_cv,
+    ParameterGrid,
+    ParameterSampler,
+)
 from sklearn.model_selection._search import _check_param_grid
 from sklearn.metrics import check_scoring
 from sklearn.base import is_classifier
@@ -24,8 +28,6 @@
 import ray
 from ray import tune
 from ray.tune import Trainable
-from ray.exceptions import RayTaskError
-from ray.tune.schedulers import PopulationBasedTraining, MedianStoppingRule
 import numpy as np
 from numpy.ma import MaskedArray
 import os
@@ -34,39 +36,30 @@
 
 # Helper class to train models
 class _Trainable(Trainable):
-    """Class to be passed in as the first argument of tune.run to train models. 
-    
-    Overrides Ray Tune's Trainable class to specify the setup, train, save, 
+    """Class to be passed in as the first argument of tune.run to train models.
+
+    Overrides Ray Tune's Trainable class to specify the setup, train, save,
     and restore routines.
+
     """
 
     def _setup(self, config):
-<<<<<<< HEAD
         """Sets up Trainable attributes during initialization.
 
         Also sets up parameters for the sklearn estimator passed in.
-        
+
         Args:
             config (dict): contains necessary parameters to complete the `fit`
                 routine for the estimator. Also includes parameters for early
                 stopping if it is set to true.
 
         """
-        self.estimator = clone(config.pop('estimator'))
-        self.scheduler = config.pop('scheduler')
-        X_id = config.pop('X_id')
-        self.X = ray.get(X_id)
-
-        y_id = config.pop('y_id')
-=======
-        """Sets up Trainable attributes during initialization."""
         self.estimator = clone(config.pop("estimator"))
         self.scheduler = config.pop("scheduler")
         X_id = config.pop("X_id")
         self.X = ray.get(X_id)
 
         y_id = config.pop("y_id")
->>>>>>> 13da7486
         self.y = ray.get(y_id)
         self.groups = config.pop("groups")
         self.fit_params = config.pop("fit_params")
@@ -90,22 +83,22 @@
     def _train(self):
         """Trains one iteration of the model called when ``tune.run`` is called.
 
-        Different routines are run depending on if the ``early_stopping`` attribute
-        is True or not.
-        - If ``self.early_stopping`` is True, each fold is fit with `partial_fit`,
-          which stops training the model if the validation score is not improving
-          for a particular fold.
-        - Otherwise, run the full cross-validation procedure.
+        Different routines are run depending on if the ``early_stopping``
+        attribute is True or not.
+
+        If ``self.early_stopping`` is True, each fold is fit with
+        `partial_fit`, which stops training the model if the validation
+        score is not improving for a particular fold.
+
+        Otherwise, run the full cross-validation procedure.
+
         In both cases, the average test accuracy is returned over all folds,
-<<<<<<< HEAD
         as well as the individual folds' accuracies as a dictionary.
 
         Returns:
-            ret (:obj:`dict): Dictionary of results as a basis for ``cv_results_`` for 
-                one of the cross-validation interfaces.
-=======
-        as well as the individual folds" accuracies as a dictionary.
->>>>>>> 13da7486
+            ret (:obj:`dict): Dictionary of results as a basis for
+                ``cv_results_`` for one of the cross-validation interfaces.
+
         """
         if self.early_stopping:
             for i, (train, test) in enumerate(self.cv.split(self.X, self.y)):
@@ -176,13 +169,13 @@
 
     def _save(self, checkpoint_dir):
         """Creates a checkpoint in ``checkpoint_dir``, creating a pickle file.
-        
+
         Args:
             checkpoint_dir (str): file path to store pickle checkpoint.
-        
+
         Returns:
             path (str): file path to the pickled checkpoint file.
-        
+
         """
         path = os.path.join(checkpoint_dir, "checkpoint")
         with open(path, "wb") as f:
@@ -190,40 +183,38 @@
         return path
 
     def _restore(self, checkpoint):
-<<<<<<< HEAD
         """Loads a checkpoint created from `_save`.
-        
+
         Args:
             checkpoint (str): file path to pickled checkpoint file.
 
         """
-        with open(checkpoint, 'rb') as f:
-=======
-        """Loads a checkpoint created from `_save`."""
         with open(checkpoint, "rb") as f:
->>>>>>> 13da7486
             self.estimator = pickle.load(f)
 
     def reset_config(self, new_config):
         return False
-<<<<<<< HEAD
-=======
-
->>>>>>> 13da7486
+
 
 class TuneBaseSearchCV(BaseEstimator):
-    """Abstract base class for hyperparameter search with cross-validation using Tune back-end."""
+    """Abstract base class for TuneGridSearchCV and TuneRandomizedSearchCV"""
 
     @property
     def _estimator_type(self):
-        """str: Returns the estimator's estimator type, such as 'classifier' or 'regressor'."""
+        """str: Returns the estimator's estimator type, such as 'classifier'
+        or 'regressor'.
+
+        """
         return self.estimator._estimator_type
 
     @property
     def best_params_(self):
-        """dict: Parameter setting that gave the best results on the hold out data.
-
-        For multi-metric evaluation, this is present only if ``refit`` is specified.
+        """dict: Parameter setting that gave the best results on the hold
+        out data.
+
+        For multi-metric evaluation, this is present only if ``refit`` is
+        specified.
+
         """
         self._check_if_refit("best_params_")
         return self.best_params
@@ -232,7 +223,9 @@
     def best_score_(self):
         """float: Mean cross-validated score of the best_estimator
 
-        For multi-metric evaluation, this is present only if ``refit`` is specified.
+        For multi-metric evaluation, this is present only if ``refit``
+        is specified.
+
         """
         self._check_if_refit("best_score_")
         return self.best_score
@@ -245,89 +238,99 @@
 
     @property
     def decision_function(self):
-        """function: Get decision_function on the estimator with the best found parameters.
+        """function: Get decision_function on the estimator with the best
+        found parameters.
 
         Only available if ``refit=True`` and the underlying estimator supports
         ``decision_function``.
+
         """
         self._check_is_fitted("decision_function")
         return self.best_estimator_.decision_function
 
     @property
     def inverse_transform(self):
-        """function: Get inverse_transform on the estimator with the best found parameters.
+        """function: Get inverse_transform on the estimator with the best found
+        parameters.
 
         Only available if the underlying estimator implements
         ``inverse_transform`` and ``refit=True``.
+
         """
         self._check_is_fitted("inverse_transform")
         return self.best_estimator_.inverse_transform
 
     @property
     def predict(self):
-        """function: Get predict on the estimator with the best found parameters.
+        """function: Get predict on the estimator with the best found
+        parameters.
 
         Only available if ``refit=True`` and the underlying estimator supports
         ``predict``.
+
         """
         self._check_is_fitted("predict")
         return self.best_estimator_.predict
 
     @property
     def predict_log_proba(self):
-        """function: Get predict_log_proba on the estimator with the best found parameters.
+        """function: Get predict_log_proba on the estimator with the best found
+        parameters.
 
         Only available if ``refit=True`` and the underlying estimator supports
         ``predict_log_proba``.
+
         """
         self._check_is_fitted("predict_log_proba")
         return self.best_estimator_.predict_log_proba
 
     @property
     def predict_proba(self):
-        """function: Get predict_proba on the estimator with the best found parameters.
+        """function: Get predict_proba on the estimator with the best found
+        parameters.
 
         Only available if ``refit=True`` and the underlying estimator supports
         ``predict_proba``.
+
         """
         self._check_is_fitted("predict_proba")
         return self.best_estimator_.predict_proba
 
     @property
     def transform(self):
-        """function: Get transform on the estimator with the best found parameters.
+        """function: Get transform on the estimator with the best found
+        parameters.
 
         Only available if the underlying estimator supports ``transform`` and
         ``refit=True``.
+
         """
         self._check_is_fitted("transform")
         return self.best_estimator_.transform
 
     def _check_params(self):
-<<<<<<< HEAD
-        """Helper method to see if parameters passed in are valid. 
-        
+        """Helper method to see if parameters passed in are valid.
+
         Raises:
             ValueError: if parameters are invalid.
-        """
-        if not hasattr(self.estimator, 'fit'):
-            raise ValueError('estimator must be a scikit-learn estimator.')
-=======
+
+        """
         if not hasattr(self.estimator, "fit"):
             raise ValueError("estimator must be a scikit-learn estimator.")
->>>>>>> 13da7486
 
         if self.early_stopping and not hasattr(self.estimator, "partial_fit"):
             raise ValueError("estimator must support partial_fit.")
 
     def _check_if_refit(self, attr):
-        """Helper method to see if the requested property is available based on the `refit` argument.
+        """Helper method to see if the requested property is available based
+        on the `refit` argument.
 
         Args:
             attr (str): Attribute requested by the user.
-        
+
         Raises:
             AttributeError: If `self.refit` is False.
+
         """
         if not self.refit:
             raise AttributeError("'{}' is not a valid attribute with "
@@ -353,20 +356,6 @@
         else:
             check_is_fitted(self)
 
-<<<<<<< HEAD
-    def __init__(self,
-                 estimator,
-                 scheduler=None,
-                 scoring=None,
-                 n_jobs=None,
-                 cv=5,
-                 refit=True,
-                 verbose=0,
-                 error_score='raise',
-                 return_train_score=False,
-                 early_stopping=False,
-                 iters=10,
-=======
     def __init__(
             self,
             estimator,
@@ -379,8 +368,7 @@
             error_score="raise",
             return_train_score=False,
             early_stopping=False,
-            iters=5,
->>>>>>> 13da7486
+            iters=10,
     ):
         self.estimator = estimator
         self.scheduler = scheduler
@@ -398,29 +386,31 @@
             self.iters = 1
 
     def _get_param_iterator(self):
-        """Get a parameter iterator to be passed in to _format_results to generate
-        the cv_results_ dictionary.
-
-        Method should be overridden in a child class to generate different iterators
-        depending on whether it is randomized or grid search.
+        """Get a parameter iterator to be passed in to _format_results to
+        generate the cv_results_ dictionary.
+
+        Method should be overridden in a child class to generate different
+        iterators depending on whether it is randomized or grid search.
+
         """
         raise NotImplementedError("Implement in a child class.")
 
     def fit(self, X, y=None, groups=None, **fit_params):
-        """Run fit with all sets of parameters. ``tune.run`` is used to perform the
-        fit procedure, which is put in a helper function ``_tune_run``.
-
-        Args: 
-            X (:obj:`array-like` (shape = [n_samples, n_features])): 
+        """Run fit with all sets of parameters. ``tune.run`` is used to perform
+        the fit procedure, which is put in a helper function ``_tune_run``.
+
+        Args:
+            X (:obj:`array-like` (shape = [n_samples, n_features])):
                 Training vector, where n_samples is the number of samples and
                 n_features is the number of features.
-            y (:obj:`array-like` (shape = [n_samples] or [n_samples, n_output]), optional):
+            y (:obj:`array-like` (shape = [n_samples] or
+                [n_samples, n_output]), optional):
                 Target relative to X for classification or regression;
                 None for unsupervised learning.
             groups (:obj:`array-like` (shape (n_samples,)), optional):
-                Group labels for the samples used while splitting the dataset into
-                train/test set. Only used in conjunction with a "Group" `cv`
-                instance (e.g., `GroupKFold`).
+                Group labels for the samples used while splitting the dataset
+                into train/test set. Only used in conjunction with a "Group"
+                `cv` instance (e.g., `GroupKFold`).
             **fit_params (:obj:`dict` of str):
                 Parameters passed to the ``fit`` method of the estimator.
 
@@ -466,20 +456,20 @@
             best_config = analysis.get_best_config(
                 metric="average_test_score", mode="max")
             for key in [
-                    "estimator", "scheduler", "X_id", "y_id", "groups", "cv",
-                    "fit_params", "scoring", "early_stopping", "iters",
-                    "return_train_score"
+                    "estimator",
+                    "scheduler",
+                    "X_id",
+                    "y_id",
+                    "groups",
+                    "cv",
+                    "fit_params",
+                    "scoring",
+                    "early_stopping",
+                    "iters",
+                    "return_train_score",
             ]:
                 best_config.pop(key)
             self.best_params = best_config
-<<<<<<< HEAD
-=======
-            #
-            # self.best_index_ = np.flatnonzero(
-            #     self.cv_results_["rank_test_score"] == 1
-            # )[0]
-            #
->>>>>>> 13da7486
             self.best_estimator_ = clone(self.estimator)
             self.best_estimator_.set_params(**self.best_params)
             self.best_estimator_.fit(X, y, **fit_params)
@@ -496,13 +486,14 @@
         """Compute the score(s) of an estimator on a given test set.
 
         Args:
-            X (:obj:`array-like` (shape = [n_samples, n_features])): 
+            X (:obj:`array-like` (shape = [n_samples, n_features])):
                 Input data, where n_samples is the number of samples and
                 n_features is the number of features.
-            y (:obj:`array-like` (shape = [n_samples] or [n_samples, n_output]), optional):
+            y (:obj:`array-like` (shape = [n_samples] or
+                [n_samples, n_output]), optional):
                 Target relative to X for classification or regression;
                 None for unsupervised learning.
-        
+
         Returns:
             float: computed score
 
@@ -520,40 +511,43 @@
         Implement this functionality in a child class.
 
         Args:
-            config (:obj:`dict`): dictionary to be filled in as the configuration for
-                `tune.run`.
+            config (:obj:`dict`): dictionary to be filled in as the
+                configuration for `tune.run`.
 
         """
         raise NotImplementedError("Define in child class")
 
     def _tune_run(self, config, resources_per_trial):
         """Wrapper to call ``tune.run``. Implement this in a child class.
-        
-        Args:
-            config (:obj:`dict`): dictionary to be passed in as the configuration for
-                `tune.run`.
-            resources_per_trial (:obj:`dict` of int): dictionary specifying the number
-                of cpu's and gpu's to use to train the model.
+
+        Args:
+            config (:obj:`dict`): dictionary to be passed in as the
+                configuration for `tune.run`.
+            resources_per_trial (:obj:`dict` of int): dictionary specifying the
+                number of cpu's and gpu's to use to train the model.
 
         """
         raise NotImplementedError("Define in child class")
 
     def _format_results(self, candidate_params, n_splits, out):
         """Helper to generate the ``cv_results_`` dictionary.
-        
-        Args: 
-            candidate_params (:obj:`list` of :obj:`dict`): List of all hyperparameter
-                configurations encoded as a dictionary, where the keys are the hyperparameter
-                variables and the values are the numeric values set to those variables.
-            n_splits (int): integer specifying the number of folds when doing cross-validation.
+
+        Args:
+            candidate_params (:obj:`list` of :obj:`dict`): List of all
+                hyperparameterconfigurations encoded as a dictionary, where the
+                keys are the hyperparameter variables and the values are the
+                numeric values set to those variables.
+            n_splits (int): integer specifying the number of folds when doing
+                cross-validation.
             out (:obj:`ExperimentAnalysis`): Object returned by `tune.run`.
 
         Returns:
-            results (:obj:`dict`): Dictionary of results to use for the interface's 
-                ``cv_results_``.
+            results (:obj:`dict`): Dictionary of results to use for the
+                interface's ``cv_results_``.
+
         """
         dfs = list(out.fetch_trial_dataframes().values())
-        finished = [df[df["done"] == True] for df in dfs]
+        finished = [df[df["done"] is True] for df in dfs]
         test_scores = [
             df[[
                 col for col in dfs[0].columns
@@ -613,7 +607,8 @@
             n_splits,
             n_candidates,
             splits=True,
-            rank=True)
+            rank=True,
+        )
         if self.return_train_score:
             _store(
                 results,
@@ -622,7 +617,8 @@
                 n_splits,
                 n_candidates,
                 splits=True,
-                rank=True)
+                rank=True,
+            )
 
         results["time_total_s"] = np.array(
             [df["time_total_s"].to_numpy() for df in finished]).flatten()
@@ -631,7 +627,9 @@
         # applicable for that candidate. Use defaultdict as each candidate may
         # not contain all the params
         param_results = defaultdict(
-            lambda: MaskedArray(np.empty(n_candidates), mask=True, dtype=object)
+            lambda: MaskedArray(np.empty(n_candidates),
+                                mask=True,
+                                dtype=object)
         )
         for cand_i, params in enumerate(candidate_params):
             for name, value in params.items():
@@ -658,64 +656,68 @@
     distributions. The number of parameter settings that are tried is
     given by n_iter.
 
-    Args: 
-        estimator (:obj:`estimator`): This is assumed to implement the 
+    Args:
+        estimator (:obj:`estimator`): This is assumed to implement the
             scikit-learn estimator interface.
             Either estimator needs to provide a ``score`` function,
             or ``scoring`` must be passed.
 
         param_distributions (:obj:`dict`):
-            Dictionary with parameters names (string) as keys and distributions or
-            lists of parameter settings to try.
-
-            Distributions must provide a rvs  method for sampling (such as those
-            from scipy.stats.distributions).
-
-            If a list is given, it is sampled uniformly. If a list of dicts is given,
-            first a dict is sampled uniformly, and then a parameter is sampled
-            using that dict as above.
+            Dictionary with parameters names (string) as keys and distributions
+            or lists of parameter settings to try.
+
+            Distributions must provide a rvs  method for sampling (such as
+            those from scipy.stats.distributions).
+
+            If a list is given, it is sampled uniformly. If a list of dicts is
+            given, first a dict is sampled uniformly, and then a parameter is
+            sampled using that dict as above.
 
         scheduler (:obj:`TrialScheduler`, optional):
-            Scheduler for executing fit. Refer to ray.tune.schedulers for all options.
+            Scheduler for executing fit. Refer to ray.tune.schedulers for all
+            options.
+
             If None, the FIFO scheduler will be used. Defaults to None.
 
         n_iter (int):
             Number of parameter settings that are sampled. n_iter trades
             off runtime vs quality of the solution. Defaults to 10.
 
-        scoring (str, :obj:`callable`, :obj:`list`, :obj:`tuple`, :obj:`dict` or None):
+        scoring (str, :obj:`callable`, :obj:`list`, :obj:`tuple`, :obj:`dict`
+            or None):
             A single string (see :ref:`scoring_parameter`) or a callable
             (see :ref:`scoring`) to evaluate the predictions on the test set.
 
-            For evaluating multiple metrics, either give a list of (unique) strings
-            or a dict with names as keys and callables as values.
-
-            NOTE that when using custom scorers, each scorer should return a single
-            value. Metric functions returning a list/array of values can be wrapped
-            into multiple scorers that return one value each.
+            For evaluating multiple metrics, either give a list of (unique)
+            strings or a dict with names as keys and callables as values.
+
+            NOTE that when using custom scorers, each scorer should return a
+            single value. Metric functions returning a list/array of values
+            can be wrapped into multiple scorers that return one value each.
 
             If None, the estimator's score method is used. Defaults to None.
 
         n_jobs (int):
-            Number of jobs to run in parallel. None or -1 means using all processors.
-            Defaults to None.
+            Number of jobs to run in parallel. None or -1 means using all
+            processors. Defaults to None.
 
         refit (bool, str, or :obj:`callable`):
             Refit an estimator using the best found parameters on the whole
             dataset.
 
-            For multiple metric evaluation, this needs to be a string denoting the
-            scorer that would be used to find the best parameters for refitting
-            the estimator at the end.
+            For multiple metric evaluation, this needs to be a string denoting
+            the scorer that would be used to find the best parameters for
+            refitting the estimator at the end.
 
             The refitted estimator is made available at the ``best_estimator_``
             attribute and permits using ``predict`` directly on this
             ``GridSearchCV`` instance.
 
-            Also for multiple metric evaluation, the attributes ``best_index_``,
-            ``best_score_`` and ``best_params_`` will only be available if
-            ``refit`` is set and all of them will be determined w.r.t this specific
-            scorer. ``best_score_`` is not returned if refit is callable.
+            Also for multiple metric evaluation, the attributes
+            ``best_index_``, ``best_score_`` and ``best_params_`` will only be
+            available if ``refit`` is set and all of them will be determined
+            w.r.t this specific scorer. ``best_score_`` is not returned if
+            refit is callable.
 
             See ``scoring`` parameter to know more about multiple metric
             evaluation.
@@ -730,70 +732,57 @@
             - integer, to specify the number of folds in a `(Stratified)KFold`,
             - An iterable yielding (train, test) splits as arrays of indices.
 
-            For integer/None inputs, if the estimator is a classifier and ``y`` is
-            either binary or multiclass, :class:`StratifiedKFold` is used. In all
-            other cases, :class:`KFold` is used. Defaults to None.
+            For integer/None inputs, if the estimator is a classifier and ``y``
+            is either binary or multiclass, :class:`StratifiedKFold` is used.
+            In all other cases, :class:`KFold` is used. Defaults to None.
 
         verbose (int):
             Controls the verbosity: 0 = silent, 1 = only status updates,
             2 = status and trial results. Defaults to 0.
 
         random_state (int or :obj:`RandomState`):
-            Pseudo random number generator state used for random uniform sampling
-            from lists of possible values instead of scipy.stats distributions.
-
-            If int, random_state is the seed used by the random number generator;
-            If RandomState instance, random_state is the random number generator;
-            If None, the random number generator is the RandomState instance used
-            by np.random. Defaults to None.
-
-<<<<<<< HEAD
+            Pseudo random number generator state used for random uniform
+            sampling from lists of possible values instead of scipy.stats
+            distributions.
+
+            If int, random_state is the seed used by the random number
+            generator;
+            If RandomState instance, random_state is the random number
+            generator;
+            If None, the random number generator is the RandomState instance
+            used by np.random. Defaults to None.
+
         error_score ('raise' or int or float):
-            Value to assign to the score if an error occurs in estimator fitting.
-            If set to 'raise', the error is raised. If a numeric value is given,
-            FitFailedWarning is raised. This parameter does not affect the refit
-            step, which will always raise the error. Defaults to np.nan.
-=======
-    error_score : "raise" or numeric, default=np.nan
-        Value to assign to the score if an error occurs in estimator fitting.
-        If set to 'raise', the error is raised. If a numeric value is given,
-        FitFailedWarning is raised. This parameter does not affect the refit
-        step, which will always raise the error.
->>>>>>> 13da7486
+            Value to assign to the score if an error occurs in estimator
+            fitting. If set to 'raise', the error is raised. If a numeric value
+            is given, FitFailedWarning is raised. This parameter does not
+            affect the refit step, which will always raise the error.
+            Defaults to np.nan.
 
         return_train_score (bool):
-            If ``False``, the ``cv_results_`` attribute will not include training
-            scores. Defaults to False.
+            If ``False``, the ``cv_results_`` attribute will not include
+            training scores. Defaults to False.
 
             Computing training scores is used to get insights on how different
             parameter settings impact the overfitting/underfitting trade-off.
 
-            However computing the scores on the training set can be computationally
-            expensive and is not strictly required to select the parameters that
-            yield the best generalization performance.
+            However computing the scores on the training set can be
+            computationally expensive and is not strictly required to select
+            the parameters that yield the best generalization performance.
 
         early_stopping (bool):
-            Specifies whether or not to stop training the model if the validation score
-            is not improving when fitting the model.
-
-            If ``True``, each fold is fit with ``partial_fit`` instead. The ``estimator``
-            must implement ``partial_fit`` in order to allow ``early_stopping``.
-            Defaults to False.
-
-<<<<<<< HEAD
-        iters (int):
-            Indicates the number of iterations to run for each hyperparameter
-            configuration sampled (specified by ``n_iter``). This parameter is 
-        configuration sampled (specified by ``n_iter``). This parameter is 
-            configuration sampled (specified by ``n_iter``). This parameter is 
-            used for early stopping. Defaults to 10.
-
-=======
-    iters : int, default=10
-        Indicates the number of iterations to run for each hyperparameter
-        configuration sampled (specified by ``n_iter``). This parameter is
-        used for early stopping.
->>>>>>> 13da7486
+            Specifies whether or not to stop training the model if the
+            validation score is not improving when fitting the model.
+
+            If ``True``, each fold is fit with ``partial_fit`` instead. The
+            ``estimator`` must implement ``partial_fit`` in order to allow
+            ``early_stopping``. Defaults to False.
+
+        max_epochs (int):
+            Indicates the maximum number of epochs to run for each
+            hyperparameter configuration sampled (specified by ``n_iter``).
+            This parameter is used for early stopping. Defaults to 10.
+
     """
 
     def __init__(
@@ -831,20 +820,17 @@
         self.random_state = random_state
 
     def _get_param_iterator(self):
-<<<<<<< HEAD
-        """Gets a ParameterSampler instance based on the hyperparameter distributions.
-        
+        """Gets a ParameterSampler instance based on the hyperparameter
+        distributions.
+
         Returns:
             :obj:`ParameterSampler` instance.
 
         """
-        return ParameterSampler(self.param_distributions, self.num_samples, random_state=self.random_state)
-=======
         return ParameterSampler(
             self.param_distributions,
             self.num_samples,
             random_state=self.random_state)
->>>>>>> 13da7486
 
     def _fill_config_hyperparam(self, config):
         """Fill in the ``config`` dictionary with the hyperparameters.
@@ -855,8 +841,8 @@
         by ``rvs``.
 
         Args:
-            config (:obj:`dict`): dictionary to be filled in as the configuration for
-                `tune.run`.
+            config (:obj:`dict`): dictionary to be filled in as the
+                configuration for `tune.run`.
 
         """
         samples = 1
@@ -864,9 +850,11 @@
         for key, distribution in self.param_distributions.items():
             if isinstance(distribution, list):
                 import random
+
                 config[key] = tune.sample_from(
                     lambda spec: distribution[random.randint(
-                        0, len(distribution) - 1)])
+                        0, len(distribution) - 1)]
+                )
                 samples *= len(distribution)
             else:
                 all_lists = False
@@ -877,18 +865,20 @@
 
     def _tune_run(self, config, resources_per_trial):
         """Wrapper to call ``tune.run``. Multiple estimators are generated when
-        ``self.early_stopping`` is True, whereas a single estimator is generated
-        when ``self.early_stopping`` is False.
-
-        Args:
-            config (dict): Configurations such as hyperparameters to run ``tune.run`` on.
-
-        resources_per_trial (dict): Resources to use per trial within Ray. 
-            Accepted keys are `cpu`, `gpu` and custom resources, and values 
+        ``self.early_stopping`` is True, whereas a single estimator is
+        generated when ``self.early_stopping`` is False.
+
+        Args:
+            config (dict): Configurations such as hyperparameters to run
+            ``tune.run`` on.
+
+        resources_per_trial (dict): Resources to use per trial within Ray.
+            Accepted keys are `cpu`, `gpu` and custom resources, and values
             are integers specifying the number of each resource to use.
 
         Returns:
-            analysis (:obj:`ExperimentAnalysis`): Object returned by `tune.run`.
+            analysis (:obj:`ExperimentAnalysis`): Object returned by
+                `tune.run`.
 
         """
         if self.early_stopping:
@@ -936,37 +926,41 @@
     by cross-validated grid-search over a parameter grid.
 
     Args:
-        estimator (:obj:estimator): This is assumed to implement the 
+        estimator (:obj:estimator): This is assumed to implement the
                 scikit-learn estimator interface.
                 Either estimator needs to provide a ``score`` function,
                 or ``scoring`` must be passed.
 
         param_grid (:obj:`dict` or :obj:`list` of :obj:`dict`):
-            Dictionary with parameters names (string) as keys and lists of parameter
-            settings to try as values, or a list of such dictionaries, in which case
-            the grids spanned by each dictionary in the list are explored. This
-            enables searching over any sequence of parameter settings.
-        
+            Dictionary with parameters names (string) as keys and lists of
+            parameter settings to try as values, or a list of such
+            dictionaries, in which case the grids spanned by each dictionary
+            in the list are explored. This enables searching over any sequence
+            of parameter settings.
+
         scheduler (:obj:`TrialScheduler`, optional):
-            Scheduler for executing fit. Refer to ray.tune.schedulers for all options.
+            Scheduler for executing fit. Refer to ray.tune.schedulers for all
+            options.
+
             If None, the FIFO scheduler will be used. Defaults to None.
 
-        scoring (str, :obj:`callable`, :obj:`list`, :obj:`tuple`, :obj:`dict` or None):
+        scoring (str, :obj:`callable`, :obj:`list`, :obj:`tuple`, :obj:`dict`
+            or None):
             A single string (see :ref:`scoring_parameter`) or a callable
             (see :ref:`scoring`) to evaluate the predictions on the test set.
 
-            For evaluating multiple metrics, either give a list of (unique) strings
-            or a dict with names as keys and callables as values.
-
-            NOTE that when using custom scorers, each scorer should return a single
-            value. Metric functions returning a list/array of values can be wrapped
-            into multiple scorers that return one value each.
+            For evaluating multiple metrics, either give a list of (unique)
+            strings or a dict with names as keys and callables as values.
+
+            NOTE that when using custom scorers, each scorer should return a
+            single value. Metric functions returning a list/array of values can
+            be wrapped into multiple scorers that return one value each.
 
             If None, the estimator's score method is used. Defaults to None.
 
         n_jobs (int):
-            Number of jobs to run in parallel. None or -1 means using all processors.
-            Defaults to None.
+            Number of jobs to run in parallel. None or -1 means using all
+            processors. Defaults to None.
 
         cv (int, :obj`cross-validation generator` or :obj:`iterable`):
             Determines the cross-validation splitting strategy.
@@ -976,26 +970,27 @@
             - integer, to specify the number of folds in a `(Stratified)KFold`,
             - An iterable yielding (train, test) splits as arrays of indices.
 
-            For integer/None inputs, if the estimator is a classifier and ``y`` is
-            either binary or multiclass, :class:`StratifiedKFold` is used. In all
-            other cases, :class:`KFold` is used. Defaults to None.
+            For integer/None inputs, if the estimator is a classifier and ``y``
+            is either binary or multiclass, :class:`StratifiedKFold` is used.
+            In all other cases, :class:`KFold` is used. Defaults to None.
 
         refit (bool, str, or :obj:`callable`):
             Refit an estimator using the best found parameters on the whole
             dataset.
 
-            For multiple metric evaluation, this needs to be a string denoting the
-            scorer that would be used to find the best parameters for refitting
-            the estimator at the end.
+            For multiple metric evaluation, this needs to be a string denoting
+            the scorer that would be used to find the best parameters for
+            refitting the estimator at the end.
 
             The refitted estimator is made available at the ``best_estimator_``
             attribute and permits using ``predict`` directly on this
             ``GridSearchCV`` instance.
 
-            Also for multiple metric evaluation, the attributes ``best_index_``,
-            ``best_score_`` and ``best_params_`` will only be available if
-            ``refit`` is set and all of them will be determined w.r.t this specific
-            scorer. ``best_score_`` is not returned if refit is callable.
+            Also for multiple metric evaluation, the attributes
+            ``best_index_``, ``best_score_`` and ``best_params_`` will only be
+            available if ``refit`` is set and all of them will be determined
+            w.r.t this specific scorer. ``best_score_`` is not returned if
+            refit is callable.
 
             See ``scoring`` parameter to know more about multiple metric
             evaluation.
@@ -1007,34 +1002,35 @@
             2 = status and trial results. Defaults to 0.
 
         error_score ('raise' or int or float):
-            Value to assign to the score if an error occurs in estimator fitting.
-            If set to 'raise', the error is raised. If a numeric value is given,
-            FitFailedWarning is raised. This parameter does not affect the refit
-            step, which will always raise the error. Defaults to np.nan.
+            Value to assign to the score if an error occurs in estimator
+            fitting. If set to 'raise', the error is raised. If a numeric value
+            is given, FitFailedWarning is raised. This parameter does not
+            affect the refit step, which will always raise the error.
+            Defaults to np.nan.
 
         return_train_score (bool):
-            If ``False``, the ``cv_results_`` attribute will not include training
-            scores. Defaults to False.
+            If ``False``, the ``cv_results_`` attribute will not include
+            training scores. Defaults to False.
 
             Computing training scores is used to get insights on how different
             parameter settings impact the overfitting/underfitting trade-off.
 
-            However computing the scores on the training set can be computationally
-            expensive and is not strictly required to select the parameters that
-            yield the best generalization performance.
+            However computing the scores on the training set can be
+            computationally expensive and is not strictly required to select
+            the parameters that yield the best generalization performance.
 
         early_stopping (bool):
-            Specifies whether or not to stop training the model if the validation score
-            is not improving when fitting the model.
-
-            If ``True``, each fold is fit with ``partial_fit`` instead. The ``estimator``
-            must implement ``partial_fit`` in order to allow ``early_stopping``.
-            Defaults to False.
+            Specifies whether or not to stop training the model if the
+            validation score is not improving when fitting the model.
+
+            If ``True``, each fold is fit with ``partial_fit`` instead. The
+            ``estimator`` must implement ``partial_fit`` in order to allow
+            ``early_stopping``. Defaults to False.
 
         iters (int):
-            Indicates the number of iterations to run for each hyperparameter
-            configuration sampled (specified by ``n_iter``). This parameter is 
-            used for early stopping. Defaults to 10.
+            Indicates the maximum number of epochs to run for each
+            hyperparameter configuration sampled (specified by ``n_iter``).
+            This parameter is used for early stopping. Defaults to 10.
 
     """
 
@@ -1071,7 +1067,7 @@
 
     def _get_param_iterator(self):
         """Gets the hyperparameter grid.
-        
+
         Returns:
             :obj:`ParameterGrid` instance.
 
@@ -1086,8 +1082,8 @@
         have been grid searched over.
 
         Args:
-            config (:obj:`dict`): dictionary to be filled in as the configuration for
-                `tune.run`.
+            config (:obj:`dict`): dictionary to be filled in as the
+                configuration for `tune.run`.
 
         """
         for key, distribution in self.param_grid.items():
@@ -1095,18 +1091,20 @@
 
     def _tune_run(self, config, resources_per_trial):
         """Wrapper to call ``tune.run``. Multiple estimators are generated when
-        ``self.early_stopping`` is True, whereas a single estimator is generated
-        when ``self.early_stopping`` is False.
-
-        Args:
-            config (dict): Configurations such as hyperparameters to run ``tune.run`` on.
-
-        resources_per_trial (dict): Resources to use per trial within Ray. 
-            Accepted keys are `cpu`, `gpu` and custom resources, and values 
+        ``self.early_stopping`` is True, whereas a single estimator is
+        generated when ``self.early_stopping`` is False.
+
+        Args:
+            config (dict): Configurations such as hyperparameters to run
+                ``tune.run`` on.
+
+        resources_per_trial (dict): Resources to use per trial within Ray.
+            Accepted keys are `cpu`, `gpu` and custom resources, and values
             are integers specifying the number of each resource to use.
 
         Returns:
-            analysis (:obj:`ExperimentAnalysis`): Object returned by `tune.run`.
+            analysis (:obj:`ExperimentAnalysis`): Object returned by
+                `tune.run`.
 
         """
         if self.early_stopping:
