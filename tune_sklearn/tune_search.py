--- conflicted
+++ resolved
@@ -1258,7 +1258,6 @@
         else:
             config["estimator"] = self.estimator
 
-<<<<<<< HEAD
         if isinstance(self.param_grid, list):
             analysis = tune.run(
                 _Trainable,
@@ -1283,17 +1282,5 @@
                 checkpoint_at_end=True,
                 resources_per_trial=resources_per_trial,
             )
-=======
-        analysis = tune.run(
-            _Trainable,
-            scheduler=self.scheduler,
-            reuse_actors=True,
-            verbose=self.verbose,
-            stop={"training_iteration": self.max_iters},
-            config=config,
-            checkpoint_at_end=True,
-            resources_per_trial=resources_per_trial,
-        )
->>>>>>> 54599ea1
 
         return analysis