"""Class for cross-validation over distributions of hyperparameters
    -- Anthony Yu and Michael Chau
"""
import logging
import random

from tune_sklearn.utils import check_is_pipeline
from tune_sklearn.tune_basesearch import TuneBaseSearchCV
from tune_sklearn._trainable import _Trainable
from tune_sklearn._trainable import _PipelineTrainable
from sklearn.base import clone
from ray import tune
from ray.tune.sample import Domain
from ray.tune.suggest import ConcurrencyLimiter, BasicVariantGenerator
from tune_sklearn.list_searcher import RandomListSearcher
from tune_sklearn.utils import check_error_warm_start
import numpy as np
import warnings
import os

logger = logging.getLogger(__name__)


def _check_distribution(dist, search_optimization):
    # Tune Domain is always good
    if isinstance(dist, Domain):
        return

    if search_optimization == "random":
        if not (isinstance(dist, list) or hasattr(dist, "rvs")):
            raise ValueError("distribution must be a list or scipy "
                             "distribution when using randomized search")
    elif not isinstance(dist, tuple) and not isinstance(dist, list):
        if search_optimization == "bayesian":
            import skopt
            if not isinstance(dist, skopt.space.Dimension):
                raise ValueError("distribution must be a tuple, list, or "
                                 "`skopt.space.Dimension` instance when using "
                                 "bayesian search")
        elif search_optimization == "hyperopt":
            import hyperopt.pyll
            if not isinstance(dist, hyperopt.pyll.base.Apply):
                raise ValueError(
                    "distribution must be a tuple, list, or "
                    "`hyperopt.pyll.base.Apply` instance when using "
                    "hyperopt search")
        elif search_optimization == "optuna":
            import optuna.distributions
            if not isinstance(dist, optuna.distributions.BaseDistribution):
                raise ValueError("distribution must be a tuple, list, or "
                                 "`optuna.distributions.BaseDistribution`"
                                 "instance when using optuna search")
        elif search_optimization == "bohb":
            import ConfigSpace.hyperparameters
            if not isinstance(dist,
                              ConfigSpace.hyperparameters.Hyperparameter):
                raise ValueError(
                    "distribution must be a tuple, list, or "
                    "`ConfigSpace.hyperparameters.Hyperparameter` "
                    "instance when using bohb search")


class TuneSearchCV(TuneBaseSearchCV):
    """Generic, non-grid search on hyper parameters.

    Randomized search is invoked with ``search_optimization`` set to
    ``"random"`` and behaves like scikit-learn's ``RandomizedSearchCV``.

    Bayesian search can be invoked with several values of
    ``search_optimization``.

     - ``"bayesian"``, using https://scikit-optimize.github.io/stable/
     - ``"bohb"``, using HpBandSter - https://github.com/automl/HpBandSter

    Tree-Parzen Estimators search is invoked with ``search_optimization``
    set to ``"hyperopt"``, using HyperOpt - http://hyperopt.github.io/hyperopt

    All types of search aside from Randomized search require parent
    libraries to be installed.

    TuneSearchCV implements a "fit" and a "score" method.
    It also implements "predict", "predict_proba", "decision_function",
    "transform" and "inverse_transform" if they are implemented in the
    estimator used.

    The parameters of the estimator used to apply these methods are optimized
    by cross-validated search over parameter settings.

    In contrast to GridSearchCV, not all parameter values are tried out, but
    rather a fixed number of parameter settings is sampled from the specified
    distributions. The number of parameter settings that are tried is
    given by n_trials.

    Args:
        estimator (`estimator`): This is assumed to implement the
            scikit-learn estimator interface. Either estimator needs to
            provide a ``score`` function, or ``scoring`` must be passed.
        param_distributions (`dict` or `list` or `ConfigurationSpace`): Serves
            as the ``param_distributions`` parameter in scikit-learn's
            ``RandomizedSearchCV`` or as the ``search_space`` parameter in
            ``BayesSearchCV``.
            For randomized search: dictionary with parameters names (string)
            as keys and distributions or lists of parameter settings to try
            for randomized search.
            Distributions must provide a rvs method for sampling (such as
            those from scipy.stats.distributions). Ray Tune search spaces
            are also supported.
            If a list is given, it is sampled uniformly. If a list of dicts is
            given, first a dict is sampled uniformly, and then a parameter is
            sampled using that dict as above.
            For other types of search: dictionary with parameter names (string)
            as keys. Values can be

            - a (lower_bound, upper_bound) tuple (for Real or Integer params)
            - a (lower_bound, upper_bound, "prior") tuple (for Real params)
            - as a list of categories (for Categorical dimensions)
            - Ray Tune search space (eg. ``tune.uniform``)

            ``"bayesian"`` (scikit-optimize) also accepts

            - skopt.space.Dimension instance (Real, Integer or Categorical).

            ``"hyperopt"`` (HyperOpt) also accepts

            - an instance of a hyperopt.pyll.base.Apply object.

            ``"bohb"`` (HpBandSter) also accepts

            - ConfigSpace.hyperparameters.Hyperparameter instance.

            ``"optuna"`` (Optuna) also accepts

            - an instance of a optuna.distributions.BaseDistribution object.

            For ``"bohb"`` (HpBandSter) it is also possible to pass a
            `ConfigSpace.ConfigurationSpace` object instead of dict or a list.

            https://scikit-optimize.github.io/stable/modules/
            classes.html#module-skopt.space.space
        early_stopping (bool, str or :class:`TrialScheduler`, optional): Option
            to stop fitting to a hyperparameter configuration if it performs
            poorly. Possible inputs are:

            - If True, defaults to ASHAScheduler.
            - A string corresponding to the name of a Tune Trial Scheduler
              (i.e., "ASHAScheduler"). To specify parameters of the scheduler,
              pass in a scheduler object instead of a string.
            - Scheduler for executing fit with early stopping. Only a subset
              of schedulers are currently supported. The scheduler will only be
              used if the estimator supports partial fitting
            - If None or False, early stopping will not be used.

            Unless a ``HyperBandForBOHB`` object is passed,
            this parameter is ignored for ``"bohb"``, as it requires
            ``HyperBandForBOHB``.

        n_trials (int): Number of parameter settings that are sampled.
            n_trials trades off runtime vs quality of the solution.
            Defaults to 10.
        scoring (str, callable, list/tuple, dict, or None): A single
            string or a callable to evaluate the predictions on the test set.
            See https://scikit-learn.org/stable/modules/model_evaluation.html
            #scoring-parameter for all options.
            For evaluating multiple metrics, either give a list/tuple of
            (unique) strings or a dict with names as keys and callables as
            values.
            If None, the estimator's score method is used. Defaults to None.
        n_jobs (int): Number of jobs to run in parallel. None or -1 means
            using all processors. Defaults to None. If set to 1, jobs
            will be run using Ray's 'local mode'. This can
            lead to significant speedups if the model takes < 10 seconds
            to fit due to removing inter-process communication overheads.
        sk_n_jobs (int): Number of jobs to run in parallel for cross validating
            each hyperparameter set; the ``n_jobs`` parameter for
            ``cross_validate`` call to sklearn when early stopping isn't used.
        refit (bool, str, or `callable`): Refit an estimator using the
            best found parameters on the whole dataset.
            For multiple metric evaluation, this needs to be a string denoting
            the scorer that would be used to find the best parameters for
            refitting the estimator at the end.
            The refitted estimator is made available at the ``best_estimator_``
            attribute and permits using ``predict`` directly on this
            ``GridSearchCV`` instance.
            Also for multiple metric evaluation, the attributes
            ``best_index_``, ``best_score_`` and ``best_params_`` will only be
            available if ``refit`` is set and all of them will be determined
            w.r.t this specific scorer. If refit not needed, set to False.
            See ``scoring`` parameter to know more about multiple metric
            evaluation. Defaults to True.
        cv (int, `cross-validation generator` or `iterable`): Determines
            the cross-validation splitting strategy.
            Possible inputs for cv are:

            - None, to use the default 5-fold cross validation,
            - integer, to specify the number of folds in a `(Stratified)KFold`,
            - An iterable yielding (train, test) splits as arrays of indices.

            For integer/None inputs, if the estimator is a classifier and ``y``
            is either binary or multiclass, :class:`StratifiedKFold` is used.
            In all other cases, :class:`KFold` is used. Defaults to None.
        verbose (int): Controls the verbosity: 0 = silent, 1 = only status
            updates, 2 = status and trial results. Defaults to 0.
        random_state (int or `RandomState`): Pseudo random number generator
            state used for random uniform
            sampling from lists of possible values instead of scipy.stats
            distributions.
            If int, random_state is the seed used by the random number
            generator;
            If RandomState instance, a seed is sampled from random_state;
            If None, the random number generator is the RandomState instance
            used by np.random and no seed is passed. Defaults to None.
            Ignored when doing Bayesian search.
        error_score ('raise' or int or float): Value to assign to the score if
            an error occurs in estimator
            fitting. If set to 'raise', the error is raised. If a numeric value
            is given, FitFailedWarning is raised. This parameter does not
            affect the refit step, which will always raise the error.
            Defaults to np.nan.
        return_train_score (bool): If ``False``, the ``cv_results_``
            attribute will not include training scores. Defaults to False.
            Computing training scores is used to get insights on how different
            parameter settings impact the overfitting/underfitting trade-off.
            However computing the scores on the training set can be
            computationally expensive and is not strictly required to select
            the parameters that yield the best generalization performance.
        local_dir (str): A string that defines where checkpoints and logs will
            be stored. Defaults to "~/ray_results"
        max_iters (int): Indicates the maximum number of epochs to run for each
            hyperparameter configuration sampled (specified by ``n_trials``).
            This parameter is used for early stopping. Defaults to 1.
            Depending on the classifier type provided, a resource parameter
            (`resource_param = max_iter or n_estimators`) will be detected.
            The value of `resource_param` will be treated as a
            "max resource value", and all classifiers will be
            initialized with `max resource value // max_iters`, where
            `max_iters` is this defined parameter. On each epoch,
            resource_param (max_iter or n_estimators) is
            incremented by `max resource value // max_iters`.
        search_optimization ("random" or "bayesian" or "bohb" or "hyperopt"
            or "optuna"): Randomized search is invoked with
            ``search_optimization`` set to ``"random"`` and behaves like
            scikit-learn's ``RandomizedSearchCV``.

            Bayesian search can be invoked with several values of
            ``search_optimization``.

            - ``"bayesian"`` via https://scikit-optimize.github.io/stable/
            - ``"bohb"`` via http://github.com/automl/HpBandSter

            Tree-Parzen Estimators search is invoked with
            ``search_optimization`` set to ``"hyperopt"`` via HyperOpt:
            http://hyperopt.github.io/hyperopt

            All types of search aside from Randomized search require parent
            libraries to be installed.
        use_gpu (bool): Indicates whether to use gpu for fitting.
            Defaults to False. If True, training will start processes
            with the proper CUDA VISIBLE DEVICE settings set.
        loggers (list): A list of the names of the Tune loggers as strings
            to be used to log results. Possible values are "tensorboard",
            "csv", "mlflow", and "json"
        pipeline_auto_early_stop (bool): Only relevant if estimator is Pipeline
            object and early_stopping is enabled/True. If True, early stopping
            will be performed on the last stage of the pipeline (which must
            support early stopping). If False, early stopping will be
            determined by 'Pipeline.warm_start' or 'Pipeline.partial_fit'
            capabilities, which are by default not supported by standard
            SKlearn. Defaults to True.
        time_budget_s (int|float|datetime.timedelta): Global time budget in
            seconds after which all trials are stopped. Can also be a
            ``datetime.timedelta`` object. The stopping condition is checked
            after receiving a result, i.e. after each training iteration.
        **search_kwargs (Any):
            Additional arguments to pass to the SearchAlgorithms (tune.suggest)
            objects.

    """

    def __init__(self,
                 estimator,
                 param_distributions,
                 early_stopping=None,
                 n_trials=10,
                 scoring=None,
                 n_jobs=None,
                 sk_n_jobs=-1,
                 refit=True,
                 cv=None,
                 verbose=0,
                 random_state=None,
                 error_score=np.nan,
                 return_train_score=False,
                 local_dir="~/ray_results",
                 max_iters=1,
                 search_optimization="random",
                 use_gpu=False,
                 loggers=None,
                 pipeline_auto_early_stop=True,
                 time_budget_s=None,
                 **search_kwargs):
        search_optimization = search_optimization.lower()
        available_optimizations = [
            "random",
            "bayesian",  # scikit-optimize/SkOpt
            "bohb",
            "hyperopt",
            "optuna",
        ]
        if (search_optimization not in available_optimizations):
            raise ValueError("Search optimization must be one of "
                             f"{', '.join(available_optimizations)}")

        self._try_import_required_libraries(search_optimization)

        if isinstance(param_distributions, list):
            if search_optimization != "random":
                raise ValueError("list of dictionaries for parameters "
                                 "is not supported for non-random search")

        if isinstance(param_distributions, dict):
            check_param_distributions = [param_distributions]
        else:
            check_param_distributions = param_distributions

        can_use_param_distributions = False

        from ray.tune.schedulers import HyperBandForBOHB
        if search_optimization == "bohb":
            import ConfigSpace as CS
            can_use_param_distributions = isinstance(check_param_distributions,
                                                     CS.ConfigurationSpace)
            if early_stopping is False:
                raise ValueError(
                    "early_stopping must not be False when using BOHB")
            elif not isinstance(early_stopping, HyperBandForBOHB):
                if early_stopping != "HyperBandForBOHB":
                    warnings.warn("Ignoring early_stopping value, "
                                  "as BOHB requires HyperBandForBOHB "
                                  "as the EarlyStopping scheduler")
                early_stopping = "HyperBandForBOHB"
        elif early_stopping == "HyperBandForBOHB" or isinstance(
                early_stopping, HyperBandForBOHB):
            raise ValueError("search_optimization must be set to 'BOHB' "
                             "if early_stopping is set to HyperBandForBOHB")

        if not can_use_param_distributions:
            for p in check_param_distributions:
                for dist in p.values():
                    _check_distribution(dist, search_optimization)

        super(TuneSearchCV, self).__init__(
            estimator=estimator,
            early_stopping=early_stopping,
            scoring=scoring,
            n_jobs=n_jobs or -1,
            sk_n_jobs=sk_n_jobs,
            cv=cv,
            verbose=verbose,
            refit=refit,
            error_score=error_score,
            return_train_score=return_train_score,
            local_dir=local_dir,
            max_iters=max_iters,
            use_gpu=use_gpu,
            loggers=loggers,
            pipeline_auto_early_stop=pipeline_auto_early_stop,
            time_budget_s=time_budget_s)

        check_error_warm_start(self.early_stop_type, param_distributions,
                               estimator)

        self.param_distributions = param_distributions
        self.num_samples = n_trials

        self.random_state = random_state
        if isinstance(random_state, np.random.RandomState):
            # For compatibility with all search algorithms we just
            # sample a seed from the random state
            self.seed = random_state.randint(2**32 - 1)
        else:
            self.seed = random_state

        if search_optimization == "random":
            if search_kwargs:
                raise ValueError("Random search does not support "
                                 f"extra args: {search_kwargs}")
        self.search_optimization = search_optimization
        self.search_kwargs = search_kwargs

    def _fill_config_hyperparam(self, config):
        """Fill in the ``config`` dictionary with the hyperparameters.

        Each distribution in ``self.param_distributions`` must implement
        the ``rvs`` method to generate a random variable. The [0] is
        present to extract the single value out of a list, which is returned
        by ``rvs``.

        Args:
            config (`dict`): dictionary to be filled in as the
                configuration for `tune.run`.

        """
        if self.search_optimization != "random":
            return

        if isinstance(self.param_distributions, list):
            return

        samples = 1
        all_lists = True
        for key, distribution in self.param_distributions.items():
            if isinstance(distribution, Domain):
                config[key] = distribution
            elif isinstance(distribution, list):
                import random

                def get_sample(dist):
                    return lambda spec: dist[random.randint(0, len(dist) - 1)]

                config[key] = tune.sample_from(get_sample(distribution))
                samples *= len(distribution)
            else:
                all_lists = False

                def get_sample(dist):
                    return lambda spec: dist.rvs(1)[0]

                config[key] = tune.sample_from(get_sample(distribution))
        if all_lists:
            self.num_samples = min(self.num_samples, samples)

    def _is_param_distributions_all_tune_domains(self):
        return all(
            isinstance(v, Domain) for k, v in self.param_distributions.items())

    def _get_bohb_config_space(self):
        if self._is_param_distributions_all_tune_domains():
            return self.param_distributions

        import ConfigSpace as CS
        config_space = CS.ConfigurationSpace()

        if isinstance(self.param_distributions, CS.ConfigurationSpace):
            return self.param_distributions

        for param_name, space in self.param_distributions.items():
            prior = "uniform"
            param_name = str(param_name)
            if isinstance(space,
                          tuple) and len(space) >= 2 and len(space) <= 3:
                try:
                    low = float(space[0])
                    high = float(space[1])
                except Exception:
                    raise ValueError(
                        "low and high need to be of type float, "
                        f"are of type {type(low)} and {type(high)}") from None
                if len(space) == 3:
                    prior = space[2]
                    if prior not in ["uniform", "log-uniform"]:
                        raise ValueError(
                            "prior needs to be either "
                            f"'uniform' or 'log-uniform', was {prior}")
                config_space.add_hyperparameter(
                    CS.UniformFloatHyperparameter(
                        name=param_name,
                        lower=low,
                        upper=high,
                        log=prior == "log-uniform"))
            elif isinstance(space, list):
                config_space.add_hyperparameter(
                    CS.CategoricalHyperparameter(
                        name=param_name, choices=space))
            else:
                config_space.add_hyperparameter(space)
        return config_space

    def _get_optuna_params(self):
        from ray.tune.suggest.optuna import param
        config_space = []

        for param_name, space in self.param_distributions.items():
            prior = "uniform"
            param_name = str(param_name)
            if isinstance(space,
                          tuple) and len(space) >= 2 and len(space) <= 3:
                try:
                    low = float(space[0])
                    high = float(space[1])
                except Exception:
                    raise ValueError(
                        "low and high need to be of type float, "
                        f"are of type {type(low)} and {type(high)}") from None
                if len(space) == 3:
                    prior = space[2]
                    if prior not in ["uniform", "log-uniform"]:
                        raise ValueError(
                            "prior needs to be either "
                            f"'uniform' or 'log-uniform', was {prior}")
                if prior == "log-uniform":
                    config_space.append(
                        param.suggest_loguniform(param_name, low, high))
                else:
                    config_space.append(
                        param.suggest_uniform(param_name, low, high))
            elif isinstance(space, list):
                config_space.append(
                    param.suggest_categorical(param_name, space))
            else:
                config_space.append(space)
        return config_space

    def _get_hyperopt_params(self):
        from hyperopt import hp
        config_space = {}

        for param_name, space in self.param_distributions.items():
            prior = "uniform"
            param_name = str(param_name)
            if isinstance(space,
                          tuple) and len(space) >= 2 and len(space) <= 3:
                try:
                    low = float(space[0])
                    high = float(space[1])
                except Exception:
                    raise ValueError(
                        "low and high need to be of type float, "
                        f"are of type {type(low)} and {type(high)}") from None
                if len(space) == 3:
                    prior = space[2]
                    if prior not in ["uniform", "log-uniform"]:
                        raise ValueError("prior needs to be either 'uniform' "
                                         f"or 'log-uniform', was {prior}")
                if prior == "log-uniform":
                    config_space[param_name] = hp.loguniform(
                        param_name, np.log(low), np.log(high))
                else:
                    config_space[param_name] = hp.uniform(
                        param_name, low, high)
            elif isinstance(space, list):
                config_space[param_name] = hp.choice(param_name, space)
            else:
                config_space[param_name] = space
        return config_space

    def _try_import_required_libraries(self, search_optimization):
        if search_optimization == "bayesian":
            try:
                import skopt  # noqa: F401
                from skopt import Optimizer  # noqa: F401
                from ray.tune.suggest.skopt import SkOptSearch  # noqa: F401
            except ImportError:
                raise ImportError(
                    "It appears that scikit-optimize is not installed. "
                    "Do: pip install scikit-optimize") from None
        elif search_optimization == "bohb":
            try:
                from ray.tune.suggest.bohb import TuneBOHB  # noqa: F401
                from ray.tune.schedulers import HyperBandForBOHB  # noqa: F401
                import ConfigSpace as CS  # noqa: F401
            except ImportError:
                raise ImportError(
                    "It appears that either HpBandSter or ConfigSpace "
                    "is not installed. "
                    "Do: pip install hpbandster ConfigSpace") from None
        elif search_optimization == "hyperopt":
            try:
                from ray.tune.suggest.hyperopt import HyperOptSearch  # noqa: F401,E501
                from hyperopt import hp  # noqa: F401
            except ImportError:
                raise ImportError("It appears that hyperopt is not installed. "
                                  "Do: pip install hyperopt") from None
        elif search_optimization == "optuna":
            try:
                from ray.tune.suggest.optuna import OptunaSearch, param  # noqa: F401,E501
                import optuna  # noqa: F401
            except ImportError:
                raise ImportError("It appears that optuna is not installed. "
                                  "Do: pip install optuna") from None

    def _tune_run(self, config, resources_per_trial):
        """Wrapper to call ``tune.run``. Multiple estimators are generated when
        early stopping is possible, whereas a single estimator is
        generated when early stopping is not possible.

        Args:
            config (dict): Configurations such as hyperparameters to run
            ``tune.run`` on.
            resources_per_trial (dict): Resources to use per trial within Ray.
                Accepted keys are `cpu`, `gpu` and custom resources, and values
                are integers specifying the number of each resource to use.

        Returns:
            analysis (`ExperimentAnalysis`): Object returned by
                `tune.run`.

        """
        if self.seed is not None:
            random.seed(self.seed)
            np.random.seed(self.seed)

        trainable = _Trainable
        if self.pipeline_auto_early_stop and check_is_pipeline(
                self.estimator) and self.early_stopping:
            trainable = _PipelineTrainable

        stop_condition = {"training_iteration": self.max_iters}
        if self.early_stopping is not None:
            config["estimator_list"] = [
                clone(self.estimator) for _ in range(self.n_splits)
            ]
            if hasattr(self.early_stopping, "_max_t_attr"):
                # we want to delegate stopping to schedulers which
                # support it, but we want it to stop eventually, just in case
                # the solution is to make the stop condition very big
                stop_condition = {"training_iteration": self.max_iters * 10}
        else:
            config["estimator_list"] = [self.estimator]

        run_args = dict(
            scheduler=self.early_stopping,
            reuse_actors=True,
            verbose=self.verbose,
            stop=stop_condition,
            num_samples=self.num_samples,
            config=config,
            fail_fast="raise",
            resources_per_trial=resources_per_trial,
            local_dir=os.path.expanduser(self.local_dir),
            loggers=self.loggers,
            time_budget_s=self.time_budget_s)

        if self.search_optimization == "random":
            if isinstance(self.param_distributions, list):
                search_algo = RandomListSearcher(self.param_distributions)
            else:
                search_algo = BasicVariantGenerator()
            run_args["search_alg"] = search_algo
<<<<<<< HEAD

        elif self.search_optimization == "bayesian":
            from skopt import Optimizer
            from ray.tune.suggest.skopt import SkOptSearch
            hyperparameter_names, spaces = self._get_skopt_params()
            search_algo = SkOptSearch(
                Optimizer(spaces),
                hyperparameter_names,
                metric=self._metric_name,
                mode="max",
                **self.search_kwargs)
            run_args["search_alg"] = search_algo

        elif self.search_optimization == "bohb":
            from ray.tune.suggest.bohb import TuneBOHB
            config_space = self._get_bohb_config_space()
            if self.seed is not None:
                config_space.seed(self.seed)
            search_algo = TuneBOHB(
                config_space,
                metric=self._metric_name,
                mode="max",
                **self.search_kwargs)
            run_args["search_alg"] = search_algo

        elif self.search_optimization == "optuna":
            from ray.tune.suggest.optuna import OptunaSearch
            from optuna.samplers import TPESampler
            sampler = TPESampler(seed=self.seed)

            config_space = self._get_optuna_params()
            search_algo = OptunaSearch(
                config_space,
                sampler=sampler,
                metric=self._metric_name,
                mode="max",
                **self.search_kwargs)
            run_args["search_alg"] = search_algo

        elif self.search_optimization == "hyperopt":
            from ray.tune.suggest.hyperopt import HyperOptSearch
            config_space = self._get_hyperopt_params()
            search_algo = HyperOptSearch(
                config_space,
                metric=self._metric_name,
                mode="max",
                random_state_seed=self.seed,
                **self.search_kwargs)
            run_args["search_alg"] = search_algo

=======
>>>>>>> 4cc3dcb3
        else:
            search_space = None
            override_search_space = True
            if self._is_param_distributions_all_tune_domains():
                run_args["config"].update(self.param_distributions)
                override_search_space = False

            search_kwargs = self.search_kwargs.copy()
            search_kwargs.update(metric=self._metric_name, mode="max")

            if self.search_optimization == "bayesian":
                from ray.tune.suggest.skopt import SkOptSearch
                if override_search_space:
                    search_space = self.param_distributions
                search_algo = SkOptSearch(space=search_space, **search_kwargs)
                run_args["search_alg"] = search_algo

            elif self.search_optimization == "bohb":
                from ray.tune.suggest.bohb import TuneBOHB
                if override_search_space:
                    search_space = self._get_bohb_config_space()
                search_algo = TuneBOHB(space=search_space, **search_kwargs)
                run_args["search_alg"] = search_algo

            elif self.search_optimization == "optuna":
                from ray.tune.suggest.optuna import OptunaSearch
                if override_search_space:
                    search_space = self._get_optuna_params()
                search_algo = OptunaSearch(space=search_space, **search_kwargs)
                run_args["search_alg"] = search_algo

            elif self.search_optimization == "hyperopt":
                from ray.tune.suggest.hyperopt import HyperOptSearch
                if override_search_space:
                    search_space = self._get_hyperopt_params()
                search_algo = HyperOptSearch(
                    space=search_space, **search_kwargs)
                run_args["search_alg"] = search_algo

            else:
                # This should not happen as we validate the input before
                # this method. Still, just to be sure, raise an error here.
                raise ValueError(
                    f"Invalid search optimizer: {self.search_optimization}")

        if isinstance(self.n_jobs, int) and self.n_jobs > 0 \
           and not self.search_optimization == "random":
            search_algo = ConcurrencyLimiter(
                search_algo, max_concurrent=self.n_jobs)
            run_args["search_alg"] = search_algo

        with warnings.catch_warnings():
            warnings.filterwarnings(
                "ignore", message="fail_fast='raise' "
                "detected.")
            analysis = tune.run(trainable, **run_args)
        return analysis<|MERGE_RESOLUTION|>--- conflicted
+++ resolved
@@ -636,59 +636,6 @@
             else:
                 search_algo = BasicVariantGenerator()
             run_args["search_alg"] = search_algo
-<<<<<<< HEAD
-
-        elif self.search_optimization == "bayesian":
-            from skopt import Optimizer
-            from ray.tune.suggest.skopt import SkOptSearch
-            hyperparameter_names, spaces = self._get_skopt_params()
-            search_algo = SkOptSearch(
-                Optimizer(spaces),
-                hyperparameter_names,
-                metric=self._metric_name,
-                mode="max",
-                **self.search_kwargs)
-            run_args["search_alg"] = search_algo
-
-        elif self.search_optimization == "bohb":
-            from ray.tune.suggest.bohb import TuneBOHB
-            config_space = self._get_bohb_config_space()
-            if self.seed is not None:
-                config_space.seed(self.seed)
-            search_algo = TuneBOHB(
-                config_space,
-                metric=self._metric_name,
-                mode="max",
-                **self.search_kwargs)
-            run_args["search_alg"] = search_algo
-
-        elif self.search_optimization == "optuna":
-            from ray.tune.suggest.optuna import OptunaSearch
-            from optuna.samplers import TPESampler
-            sampler = TPESampler(seed=self.seed)
-
-            config_space = self._get_optuna_params()
-            search_algo = OptunaSearch(
-                config_space,
-                sampler=sampler,
-                metric=self._metric_name,
-                mode="max",
-                **self.search_kwargs)
-            run_args["search_alg"] = search_algo
-
-        elif self.search_optimization == "hyperopt":
-            from ray.tune.suggest.hyperopt import HyperOptSearch
-            config_space = self._get_hyperopt_params()
-            search_algo = HyperOptSearch(
-                config_space,
-                metric=self._metric_name,
-                mode="max",
-                random_state_seed=self.seed,
-                **self.search_kwargs)
-            run_args["search_alg"] = search_algo
-
-=======
->>>>>>> 4cc3dcb3
         else:
             search_space = None
             override_search_space = True
@@ -710,14 +657,18 @@
                 from ray.tune.suggest.bohb import TuneBOHB
                 if override_search_space:
                     search_space = self._get_bohb_config_space()
+                if self.seed is not None:
+                    search_space.seed(self.seed)
                 search_algo = TuneBOHB(space=search_space, **search_kwargs)
                 run_args["search_alg"] = search_algo
 
             elif self.search_optimization == "optuna":
                 from ray.tune.suggest.optuna import OptunaSearch
+                from optuna.samplers import TPESampler
+                sampler = TPESampler(seed=self.seed)
                 if override_search_space:
                     search_space = self._get_optuna_params()
-                search_algo = OptunaSearch(space=search_space, **search_kwargs)
+                search_algo = OptunaSearch(space=search_space, sampler=sampler, **search_kwargs)
                 run_args["search_alg"] = search_algo
 
             elif self.search_optimization == "hyperopt":
@@ -725,7 +676,7 @@
                 if override_search_space:
                     search_space = self._get_hyperopt_params()
                 search_algo = HyperOptSearch(
-                    space=search_space, **search_kwargs)
+                    space=search_space, random_state_seed=self.seed, **search_kwargs)
                 run_args["search_alg"] = search_algo
 
             else:
