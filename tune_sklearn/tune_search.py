"""Class for cross-validation over distributions of hyperparameters
    -- Anthony Yu and Michael Chau
"""
import logging
<<<<<<< HEAD
import random
=======
>>>>>>> c5f72ade
from sklearn.base import clone
import numpy as np
import warnings
import os

from ray import tune
from ray.tune.sample import Domain
from ray.tune.suggest import ConcurrencyLimiter, BasicVariantGenerator

from tune_sklearn.utils import check_is_pipeline
from tune_sklearn.tune_basesearch import TuneBaseSearchCV
from tune_sklearn._trainable import _Trainable, _PipelineTrainable
from tune_sklearn.list_searcher import RandomListSearcher
from tune_sklearn.utils import check_error_warm_start

logger = logging.getLogger(__name__)


def _check_distribution(dist, search_optimization):
    # Tune Domain is always good
    if isinstance(dist, Domain):
        return

    if search_optimization == "random":
        if not (isinstance(dist, list) or hasattr(dist, "rvs")):
            raise ValueError("distribution must be a list or scipy "
                             "distribution when using randomized search")
    elif not isinstance(dist, tuple) and not isinstance(dist, list):
        if search_optimization == "bayesian":
            import skopt
            if not isinstance(dist, skopt.space.Dimension):
                raise ValueError("distribution must be a tuple, list, or "
                                 "`skopt.space.Dimension` instance when using "
                                 "bayesian search")
        elif search_optimization == "hyperopt":
            import hyperopt.pyll
            if not isinstance(dist, hyperopt.pyll.base.Apply):
                raise ValueError(
                    "distribution must be a tuple, list, or "
                    "`hyperopt.pyll.base.Apply` instance when using "
                    "hyperopt search")
        elif search_optimization == "optuna":
            import optuna.distributions
            if not isinstance(dist, optuna.distributions.BaseDistribution):
                raise ValueError("distribution must be a tuple, list, or "
                                 "`optuna.distributions.BaseDistribution`"
                                 "instance when using optuna search")
        elif search_optimization == "bohb":
            import ConfigSpace.hyperparameters
            if not isinstance(dist,
                              ConfigSpace.hyperparameters.Hyperparameter):
                raise ValueError(
                    "distribution must be a tuple, list, or "
                    "`ConfigSpace.hyperparameters.Hyperparameter` "
                    "instance when using bohb search")


class TuneSearchCV(TuneBaseSearchCV):
    """Generic, non-grid search on hyper parameters.

    Randomized search is invoked with ``search_optimization`` set to
    ``"random"`` and behaves like scikit-learn's ``RandomizedSearchCV``.

    Bayesian search can be invoked with several values of
    ``search_optimization``.

     - ``"bayesian"``, using https://scikit-optimize.github.io/stable/
     - ``"bohb"``, using HpBandSter - https://github.com/automl/HpBandSter

    Tree-Parzen Estimators search is invoked with ``search_optimization``
    set to ``"hyperopt"``, using HyperOpt - http://hyperopt.github.io/hyperopt

    All types of search aside from Randomized search require parent
    libraries to be installed.

    TuneSearchCV implements a "fit" and a "score" method.
    It also implements "predict", "predict_proba", "decision_function",
    "transform" and "inverse_transform" if they are implemented in the
    estimator used.

    The parameters of the estimator used to apply these methods are optimized
    by cross-validated search over parameter settings.

    In contrast to GridSearchCV, not all parameter values are tried out, but
    rather a fixed number of parameter settings is sampled from the specified
    distributions. The number of parameter settings that are tried is
    given by n_trials.

    Args:
        estimator (`estimator`): This is assumed to implement the
            scikit-learn estimator interface. Either estimator needs to
            provide a ``score`` function, or ``scoring`` must be passed.
        param_distributions (`dict` or `list` or `ConfigurationSpace`): Serves
            as the ``param_distributions`` parameter in scikit-learn's
            ``RandomizedSearchCV`` or as the ``search_space`` parameter in
            ``BayesSearchCV``.
            For randomized search: dictionary with parameters names (string)
            as keys and distributions or lists of parameter settings to try
            for randomized search.
            Distributions must provide a rvs method for sampling (such as
            those from scipy.stats.distributions). Ray Tune search spaces
            are also supported.
            If a list is given, it is sampled uniformly. If a list of dicts is
            given, first a dict is sampled uniformly, and then a parameter is
            sampled using that dict as above.
            For other types of search: dictionary with parameter names (string)
            as keys. Values can be

            - a (lower_bound, upper_bound) tuple (for Real or Integer params)
            - a (lower_bound, upper_bound, "prior") tuple (for Real params)
            - as a list of categories (for Categorical dimensions)
            - Ray Tune search space (eg. ``tune.uniform``)

            ``"bayesian"`` (scikit-optimize) also accepts

            - skopt.space.Dimension instance (Real, Integer or Categorical).

            ``"hyperopt"`` (HyperOpt) also accepts

            - an instance of a hyperopt.pyll.base.Apply object.

            ``"bohb"`` (HpBandSter) also accepts

            - ConfigSpace.hyperparameters.Hyperparameter instance.

            ``"optuna"`` (Optuna) also accepts

            - an instance of a optuna.distributions.BaseDistribution object.

            For ``"bohb"`` (HpBandSter) it is also possible to pass a
            `ConfigSpace.ConfigurationSpace` object instead of dict or a list.

            https://scikit-optimize.github.io/stable/modules/
            classes.html#module-skopt.space.space
        early_stopping (bool, str or :class:`TrialScheduler`, optional): Option
            to stop fitting to a hyperparameter configuration if it performs
            poorly. Possible inputs are:

            - If True, defaults to ASHAScheduler.
            - A string corresponding to the name of a Tune Trial Scheduler
              (i.e., "ASHAScheduler"). To specify parameters of the scheduler,
              pass in a scheduler object instead of a string.
            - Scheduler for executing fit with early stopping. Only a subset
              of schedulers are currently supported. The scheduler will only be
              used if the estimator supports partial fitting
            - If None or False, early stopping will not be used.

            Unless a ``HyperBandForBOHB`` object is passed,
            this parameter is ignored for ``"bohb"``, as it requires
            ``HyperBandForBOHB``.

        n_trials (int): Number of parameter settings that are sampled.
            n_trials trades off runtime vs quality of the solution.
            Defaults to 10.
        scoring (str, callable, list/tuple, dict, or None): A single
            string or a callable to evaluate the predictions on the test set.
            See https://scikit-learn.org/stable/modules/model_evaluation.html
            #scoring-parameter for all options.
            For evaluating multiple metrics, either give a list/tuple of
            (unique) strings or a dict with names as keys and callables as
            values.
            If None, the estimator's score method is used. Defaults to None.
        n_jobs (int): Number of jobs to run in parallel. None or -1 means
            using all processors. Defaults to None. If set to 1, jobs
            will be run using Ray's 'local mode'. This can
            lead to significant speedups if the model takes < 10 seconds
            to fit due to removing inter-process communication overheads.
        sk_n_jobs (int): Number of jobs to run in parallel for cross validating
            each hyperparameter set; the ``n_jobs`` parameter for
            ``cross_validate`` call to sklearn when early stopping isn't used.
        refit (bool, str, or `callable`): Refit an estimator using the
            best found parameters on the whole dataset.
            For multiple metric evaluation, this needs to be a string denoting
            the scorer that would be used to find the best parameters for
            refitting the estimator at the end.
            The refitted estimator is made available at the ``best_estimator_``
            attribute and permits using ``predict`` directly on this
            ``GridSearchCV`` instance.
            Also for multiple metric evaluation, the attributes
            ``best_index_``, ``best_score_`` and ``best_params_`` will only be
            available if ``refit`` is set and all of them will be determined
            w.r.t this specific scorer. If refit not needed, set to False.
            See ``scoring`` parameter to know more about multiple metric
            evaluation. Defaults to True.
        cv (int, `cross-validation generator` or `iterable`): Determines
            the cross-validation splitting strategy.
            Possible inputs for cv are:

            - None, to use the default 5-fold cross validation,
            - integer, to specify the number of folds in a `(Stratified)KFold`,
            - An iterable yielding (train, test) splits as arrays of indices.

            For integer/None inputs, if the estimator is a classifier and ``y``
            is either binary or multiclass, :class:`StratifiedKFold` is used.
            In all other cases, :class:`KFold` is used. Defaults to None.
        verbose (int): Controls the verbosity: 0 = silent, 1 = only status
            updates, 2 = status and trial results. Defaults to 0.
        random_state (int or `RandomState`): Pseudo random number generator
            state used for random uniform
            sampling from lists of possible values instead of scipy.stats
            distributions.
            If int, random_state is the seed used by the random number
            generator;
            If RandomState instance, a seed is sampled from random_state;
            If None, the random number generator is the RandomState instance
            used by np.random and no seed is provided. Defaults to None.
            Ignored when doing Bayesian search.
        error_score ('raise' or int or float): Value to assign to the score if
            an error occurs in estimator
            fitting. If set to 'raise', the error is raised. If a numeric value
            is given, FitFailedWarning is raised. This parameter does not
            affect the refit step, which will always raise the error.
            Defaults to np.nan.
        return_train_score (bool): If ``False``, the ``cv_results_``
            attribute will not include training scores. Defaults to False.
            Computing training scores is used to get insights on how different
            parameter settings impact the overfitting/underfitting trade-off.
            However computing the scores on the training set can be
            computationally expensive and is not strictly required to select
            the parameters that yield the best generalization performance.
        local_dir (str): A string that defines where checkpoints and logs will
            be stored. Defaults to "~/ray_results"
        max_iters (int): Indicates the maximum number of epochs to run for each
            hyperparameter configuration sampled (specified by ``n_trials``).
            This parameter is used for early stopping. Defaults to 1.
            Depending on the classifier type provided, a resource parameter
            (`resource_param = max_iter or n_estimators`) will be detected.
            The value of `resource_param` will be treated as a
            "max resource value", and all classifiers will be
            initialized with `max resource value // max_iters`, where
            `max_iters` is this defined parameter. On each epoch,
            resource_param (max_iter or n_estimators) is
            incremented by `max resource value // max_iters`.
        search_optimization ("random" or "bayesian" or "bohb" or "hyperopt"
            or "optuna"): Randomized search is invoked with
            ``search_optimization`` set to ``"random"`` and behaves like
            scikit-learn's ``RandomizedSearchCV``.

            Bayesian search can be invoked with several values of
            ``search_optimization``.

            - ``"bayesian"`` via https://scikit-optimize.github.io/stable/
            - ``"bohb"`` via http://github.com/automl/HpBandSter

            Tree-Parzen Estimators search is invoked with
            ``search_optimization`` set to ``"hyperopt"`` via HyperOpt:
            http://hyperopt.github.io/hyperopt

            All types of search aside from Randomized search require parent
            libraries to be installed.
        use_gpu (bool): Indicates whether to use gpu for fitting.
            Defaults to False. If True, training will start processes
            with the proper CUDA VISIBLE DEVICE settings set. If a Ray
            cluster has been initialized, all available GPUs will
            be used.
        loggers (list): A list of the names of the Tune loggers as strings
            to be used to log results. Possible values are "tensorboard",
            "csv", "mlflow", and "json"
        pipeline_auto_early_stop (bool): Only relevant if estimator is Pipeline
            object and early_stopping is enabled/True. If True, early stopping
            will be performed on the last stage of the pipeline (which must
            support early stopping). If False, early stopping will be
            determined by 'Pipeline.warm_start' or 'Pipeline.partial_fit'
            capabilities, which are by default not supported by standard
            SKlearn. Defaults to True.
        time_budget_s (int|float|datetime.timedelta): Global time budget in
            seconds after which all trials are stopped. Can also be a
            ``datetime.timedelta`` object. The stopping condition is checked
            after receiving a result, i.e. after each training iteration.
        **search_kwargs (Any):
            Additional arguments to pass to the SearchAlgorithms (tune.suggest)
            objects.

    """

    def __init__(self,
                 estimator,
                 param_distributions,
                 early_stopping=None,
                 n_trials=10,
                 scoring=None,
                 n_jobs=None,
                 sk_n_jobs=-1,
                 refit=True,
                 cv=None,
                 verbose=0,
                 random_state=None,
                 error_score=np.nan,
                 return_train_score=False,
                 local_dir="~/ray_results",
                 max_iters=1,
                 search_optimization="random",
                 use_gpu=False,
                 loggers=None,
                 pipeline_auto_early_stop=True,
                 time_budget_s=None,
                 **search_kwargs):
        search_optimization = search_optimization.lower()
        available_optimizations = [
            "random",
            "bayesian",  # scikit-optimize/SkOpt
            "bohb",
            "hyperopt",
            "optuna",
        ]
        if (search_optimization not in available_optimizations):
            raise ValueError("Search optimization must be one of "
                             f"{', '.join(available_optimizations)}")

        self._try_import_required_libraries(search_optimization)

        if isinstance(param_distributions, list):
            if search_optimization != "random":
                raise ValueError("list of dictionaries for parameters "
                                 "is not supported for non-random search")

        if isinstance(param_distributions, dict):
            check_param_distributions = [param_distributions]
        else:
            check_param_distributions = param_distributions

        can_use_param_distributions = False

        from ray.tune.schedulers import HyperBandForBOHB
        if search_optimization == "bohb":
            import ConfigSpace as CS
            can_use_param_distributions = isinstance(check_param_distributions,
                                                     CS.ConfigurationSpace)
            if early_stopping is False:
                raise ValueError(
                    "early_stopping must not be False when using BOHB")
            elif not isinstance(early_stopping, HyperBandForBOHB):
                if early_stopping != "HyperBandForBOHB":
                    warnings.warn("Ignoring early_stopping value, "
                                  "as BOHB requires HyperBandForBOHB "
                                  "as the EarlyStopping scheduler")
                early_stopping = "HyperBandForBOHB"
        elif early_stopping == "HyperBandForBOHB" or isinstance(
                early_stopping, HyperBandForBOHB):
            raise ValueError("search_optimization must be set to 'BOHB' "
                             "if early_stopping is set to HyperBandForBOHB")

        if not can_use_param_distributions:
            for p in check_param_distributions:
                for dist in p.values():
                    _check_distribution(dist, search_optimization)

        super(TuneSearchCV, self).__init__(
            estimator=estimator,
            early_stopping=early_stopping,
            scoring=scoring,
            n_jobs=n_jobs or -1,
            sk_n_jobs=sk_n_jobs,
            cv=cv,
            verbose=verbose,
            refit=refit,
            error_score=error_score,
            return_train_score=return_train_score,
            local_dir=local_dir,
            max_iters=max_iters,
            use_gpu=use_gpu,
            loggers=loggers,
            pipeline_auto_early_stop=pipeline_auto_early_stop,
            time_budget_s=time_budget_s)

        check_error_warm_start(self.early_stop_type, param_distributions,
                               estimator)

        self.param_distributions = param_distributions
        self.num_samples = n_trials

        self.random_state = random_state
        if isinstance(random_state, np.random.RandomState):
            # For compatibility with all search algorithms we just
            # sample a seed from the random state
            self.seed = random_state.randint(2**32 - 1)
        else:
            self.seed = random_state

        if search_optimization == "random":
            if search_kwargs:
                raise ValueError("Random search does not support "
                                 f"extra args: {search_kwargs}")
        self.search_optimization = search_optimization
        self.search_kwargs = search_kwargs

    def _fill_config_hyperparam(self, config):
        """Fill in the ``config`` dictionary with the hyperparameters.

        Each distribution in ``self.param_distributions`` must implement
        the ``rvs`` method to generate a random variable. The [0] is
        present to extract the single value out of a list, which is returned
        by ``rvs``.

        Args:
            config (`dict`): dictionary to be filled in as the
                configuration for `tune.run`.

        """
        if self.search_optimization != "random":
            return

        if isinstance(self.param_distributions, list):
            return

        samples = 1
        all_lists = True
        for key, distribution in self.param_distributions.items():
            if isinstance(distribution, Domain):
                config[key] = distribution
            elif isinstance(distribution, list):
                import random

                def get_sample(dist):
                    return lambda spec: dist[random.randint(0, len(dist) - 1)]

                config[key] = tune.sample_from(get_sample(distribution))
                samples *= len(distribution)
            else:
                all_lists = False

                def get_sample(dist):
                    return lambda spec: dist.rvs(1)[0]

                config[key] = tune.sample_from(get_sample(distribution))
        if all_lists:
            self.num_samples = min(self.num_samples, samples)

    def _is_param_distributions_all_tune_domains(self):
        return all(
            isinstance(v, Domain) for k, v in self.param_distributions.items())

    def _get_bohb_config_space(self):
        if self._is_param_distributions_all_tune_domains():
            return self.param_distributions

        import ConfigSpace as CS
        config_space = CS.ConfigurationSpace()

        if isinstance(self.param_distributions, CS.ConfigurationSpace):
            return self.param_distributions

        for param_name, space in self.param_distributions.items():
            prior = "uniform"
            param_name = str(param_name)
            if isinstance(space,
                          tuple) and len(space) >= 2 and len(space) <= 3:
                try:
                    low = float(space[0])
                    high = float(space[1])
                except Exception:
                    raise ValueError(
                        "low and high need to be of type float, "
                        f"are of type {type(low)} and {type(high)}") from None
                if len(space) == 3:
                    prior = space[2]
                    if prior not in ["uniform", "log-uniform"]:
                        raise ValueError(
                            "prior needs to be either "
                            f"'uniform' or 'log-uniform', was {prior}")
                config_space.add_hyperparameter(
                    CS.UniformFloatHyperparameter(
                        name=param_name,
                        lower=low,
                        upper=high,
                        log=prior == "log-uniform"))
            elif isinstance(space, list):
                config_space.add_hyperparameter(
                    CS.CategoricalHyperparameter(
                        name=param_name, choices=space))
            else:
                config_space.add_hyperparameter(space)
        return config_space

    def _get_optuna_params(self):
        from ray.tune.suggest.optuna import param
        config_space = []

        for param_name, space in self.param_distributions.items():
            prior = "uniform"
            param_name = str(param_name)
            if isinstance(space,
                          tuple) and len(space) >= 2 and len(space) <= 3:
                try:
                    low = float(space[0])
                    high = float(space[1])
                except Exception:
                    raise ValueError(
                        "low and high need to be of type float, "
                        f"are of type {type(low)} and {type(high)}") from None
                if len(space) == 3:
                    prior = space[2]
                    if prior not in ["uniform", "log-uniform"]:
                        raise ValueError(
                            "prior needs to be either "
                            f"'uniform' or 'log-uniform', was {prior}")
                if prior == "log-uniform":
                    config_space.append(
                        param.suggest_loguniform(param_name, low, high))
                else:
                    config_space.append(
                        param.suggest_uniform(param_name, low, high))
            elif isinstance(space, list):
                config_space.append(
                    param.suggest_categorical(param_name, space))
            else:
                config_space.append(space)
        return config_space

    def _get_hyperopt_params(self):
        from hyperopt import hp
        config_space = {}

        for param_name, space in self.param_distributions.items():
            prior = "uniform"
            param_name = str(param_name)
            if isinstance(space,
                          tuple) and len(space) >= 2 and len(space) <= 3:
                try:
                    low = float(space[0])
                    high = float(space[1])
                except Exception:
                    raise ValueError(
                        "low and high need to be of type float, "
                        f"are of type {type(low)} and {type(high)}") from None
                if len(space) == 3:
                    prior = space[2]
                    if prior not in ["uniform", "log-uniform"]:
                        raise ValueError("prior needs to be either 'uniform' "
                                         f"or 'log-uniform', was {prior}")
                if prior == "log-uniform":
                    config_space[param_name] = hp.loguniform(
                        param_name, np.log(low), np.log(high))
                else:
                    config_space[param_name] = hp.uniform(
                        param_name, low, high)
            elif isinstance(space, list):
                config_space[param_name] = hp.choice(param_name, space)
            else:
                config_space[param_name] = space
        return config_space

    def _try_import_required_libraries(self, search_optimization):
        if search_optimization == "bayesian":
            try:
                import skopt  # noqa: F401
                from skopt import Optimizer  # noqa: F401
                from ray.tune.suggest.skopt import SkOptSearch  # noqa: F401
            except ImportError:
                raise ImportError(
                    "It appears that scikit-optimize is not installed. "
                    "Do: pip install scikit-optimize") from None
        elif search_optimization == "bohb":
            try:
                from ray.tune.suggest.bohb import TuneBOHB  # noqa: F401
                from ray.tune.schedulers import HyperBandForBOHB  # noqa: F401
                import ConfigSpace as CS  # noqa: F401
            except ImportError:
                raise ImportError(
                    "It appears that either HpBandSter or ConfigSpace "
                    "is not installed. "
                    "Do: pip install hpbandster ConfigSpace") from None
        elif search_optimization == "hyperopt":
            try:
                from ray.tune.suggest.hyperopt import HyperOptSearch  # noqa: F401,E501
                from hyperopt import hp  # noqa: F401
            except ImportError:
                raise ImportError("It appears that hyperopt is not installed. "
                                  "Do: pip install hyperopt") from None
        elif search_optimization == "optuna":
            try:
                from ray.tune.suggest.optuna import OptunaSearch, param  # noqa: F401,E501
                import optuna  # noqa: F401
            except ImportError:
                raise ImportError("It appears that optuna is not installed. "
                                  "Do: pip install optuna") from None

    def _tune_run(self, config, resources_per_trial):
        """Wrapper to call ``tune.run``. Multiple estimators are generated when
        early stopping is possible, whereas a single estimator is
        generated when early stopping is not possible.

        Args:
            config (dict): Configurations such as hyperparameters to run
            ``tune.run`` on.
            resources_per_trial (dict): Resources to use per trial within Ray.
                Accepted keys are `cpu`, `gpu` and custom resources, and values
                are integers specifying the number of each resource to use.

        Returns:
            analysis (`ExperimentAnalysis`): Object returned by
                `tune.run`.

        """
        if self.seed is not None:
            random.seed(self.seed)
            np.random.seed(self.seed)

        trainable = _Trainable
        if self.pipeline_auto_early_stop and check_is_pipeline(
                self.estimator) and self.early_stopping:
            trainable = _PipelineTrainable

        stop_condition = {"training_iteration": self.max_iters}
        if self.early_stopping is not None:
            config["estimator_list"] = [
                clone(self.estimator) for _ in range(self.n_splits)
            ]
            if hasattr(self.early_stopping, "_max_t_attr"):
                # we want to delegate stopping to schedulers which
                # support it, but we want it to stop eventually, just in case
                # the solution is to make the stop condition very big
                stop_condition = {"training_iteration": self.max_iters * 10}
        else:
            config["estimator_list"] = [self.estimator]

        run_args = dict(
            scheduler=self.early_stopping,
            reuse_actors=True,
            verbose=self.verbose,
            stop=stop_condition,
            num_samples=self.num_samples,
            config=config,
            fail_fast="raise",
            resources_per_trial=resources_per_trial,
            local_dir=os.path.expanduser(self.local_dir),
            loggers=self.loggers,
            time_budget_s=self.time_budget_s)

        if self.search_optimization == "random":
            if isinstance(self.param_distributions, list):
                search_algo = RandomListSearcher(self.param_distributions)
            else:
                search_algo = BasicVariantGenerator()
            run_args["search_alg"] = search_algo
        else:
            search_space = None
            override_search_space = True
            if self._is_param_distributions_all_tune_domains():
                run_args["config"].update(self.param_distributions)
                override_search_space = False

            search_kwargs = self.search_kwargs.copy()
            search_kwargs.update(metric=self._metric_name, mode="max")

            if self.search_optimization == "bayesian":
                from ray.tune.suggest.skopt import SkOptSearch
                if override_search_space:
                    search_space = self.param_distributions
                search_algo = SkOptSearch(space=search_space, **search_kwargs)
                run_args["search_alg"] = search_algo

            elif self.search_optimization == "bohb":
                from ray.tune.suggest.bohb import TuneBOHB
                if override_search_space:
                    search_space = self._get_bohb_config_space()
                search_algo = TuneBOHB(space=search_space, **search_kwargs)
                # search_algo = TuneBOHB(
                #     space=search_space, seed=self.seed, **search_kwargs)
                run_args["search_alg"] = search_algo

            elif self.search_optimization == "optuna":
                from ray.tune.suggest.optuna import OptunaSearch
                from optuna.samplers import TPESampler
                sampler = TPESampler(seed=self.seed)
                if override_search_space:
                    search_space = self._get_optuna_params()
                search_algo = OptunaSearch(
                    space=search_space, sampler=sampler, **search_kwargs)
                run_args["search_alg"] = search_algo

            elif self.search_optimization == "hyperopt":
                from ray.tune.suggest.hyperopt import HyperOptSearch
                if override_search_space:
                    search_space = self._get_hyperopt_params()
                search_algo = HyperOptSearch(
                    space=search_space,
                    random_state_seed=self.seed,
                    **search_kwargs)
                run_args["search_alg"] = search_algo

            else:
                # This should not happen as we validate the input before
                # this method. Still, just to be sure, raise an error here.
                raise ValueError(
                    f"Invalid search optimizer: {self.search_optimization}")

        if isinstance(self.n_jobs, int) and self.n_jobs > 0 \
           and not self.search_optimization == "random":
            search_algo = ConcurrencyLimiter(
                search_algo, max_concurrent=self.n_jobs)
            run_args["search_alg"] = search_algo

        with warnings.catch_warnings():
            warnings.filterwarnings(
                "ignore", message="fail_fast='raise' "
                "detected.")
            analysis = tune.run(trainable, **run_args)
        return analysis<|MERGE_RESOLUTION|>--- conflicted
+++ resolved
@@ -2,10 +2,7 @@
     -- Anthony Yu and Michael Chau
 """
 import logging
-<<<<<<< HEAD
 import random
-=======
->>>>>>> c5f72ade
 from sklearn.base import clone
 import numpy as np
 import warnings
