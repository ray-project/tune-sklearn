"""Class for cross-validation over distributions of hyperparameters
    -- Anthony Yu and Michael Chau
"""
import logging
from tune_sklearn.tune_basesearch import TuneBaseSearchCV
from tune_sklearn._trainable import _Trainable
from sklearn.base import clone
from ray import tune
from ray.tune.suggest import ConcurrencyLimiter
from tune_sklearn.list_searcher import RandomListSearcher
import numpy as np
import warnings
import os

logger = logging.getLogger(__name__)


def _check_distribution(dist, search_optimization):
    if search_optimization == "random":
        if not (isinstance(dist, list) or hasattr(dist, "rvs")):
            raise ValueError("distribution must be a list or scipy "
                             "distribution when using randomized search")
    elif not isinstance(dist, tuple) and not isinstance(dist, list):
        if search_optimization == "bayesian":
            import skopt
            if not isinstance(dist, skopt.space.Dimension):
                raise ValueError("distribution must be a tuple, list, or "
                                 "`skopt.space.Dimension` instance when using "
                                 "bayesian search")
        elif search_optimization == "hyperopt":
            import hyperopt.pyll
            if not isinstance(dist, hyperopt.pyll.base.Apply):
                raise ValueError(
                    "distribution must be a tuple, list, or "
                    "`hyperopt.pyll.base.Apply` instance when using "
                    "hyperopt search")
        elif search_optimization == "optuna":
            import optuna.distributions
            if not isinstance(dist, optuna.distributions.BaseDistribution):
                raise ValueError("distribution must be a tuple, list, or "
                                 "`optuna.distributions.BaseDistribution`"
                                 "instance when using optuna search")
        elif search_optimization == "bohb":
            import ConfigSpace.hyperparameters
            if not isinstance(dist,
                              ConfigSpace.hyperparameters.Hyperparameter):
                raise ValueError(
                    "distribution must be a tuple, list, or "
                    "`ConfigSpace.hyperparameters.Hyperparameter` "
                    "instance when using bohb search")


class TuneSearchCV(TuneBaseSearchCV):
    """Generic, non-grid search on hyper parameters.

    Randomized search is invoked with ``search_optimization`` set to
    ``"random"`` and behaves like scikit-learn's ``RandomizedSearchCV``.

    Bayesian search can be invoked with several values of
    ``search_optimization``.
        - ``"bayesian"``, using https://scikit-optimize.github.io/stable/
        - ``"bohb"``, using HpBandSter - https://github.com/automl/HpBandSter

    Tree-Parzen Estimators search is invoked with ``search_optimization``
    set to ``"hyperopt"``, using HyperOpt - http://hyperopt.github.io/hyperopt

    All types of search aside from Randomized search require parent
    libraries to be installed.

    TuneSearchCV implements a "fit" and a "score" method.
    It also implements "predict", "predict_proba", "decision_function",
    "transform" and "inverse_transform" if they are implemented in the
    estimator used.

    The parameters of the estimator used to apply these methods are optimized
    by cross-validated search over parameter settings.

    In contrast to GridSearchCV, not all parameter values are tried out, but
    rather a fixed number of parameter settings is sampled from the specified
    distributions. The number of parameter settings that are tried is
    given by n_trials.

    Args:
        estimator (`estimator`): This is assumed to implement the
            scikit-learn estimator interface. Either estimator needs to
            provide a ``score`` function, or ``scoring`` must be passed.
        param_distributions (`dict` or `list` or `ConfigurationSpace`): Serves
             as the ``param_distributions`` parameter in scikit-learn's
            ``RandomizedSearchCV`` or as the ``search_space`` parameter in
            ``BayesSearchCV``.
            For randomized search: dictionary with parameters names (string)
            as keys and distributions or lists of parameter settings to try
            for randomized search.
            Distributions must provide a rvs  method for sampling (such as
            those from scipy.stats.distributions).
            If a list is given, it is sampled uniformly. If a list of dicts is
            given, first a dict is sampled uniformly, and then a parameter is
            sampled using that dict as above.
            For other types of search: dictionary with parameter names (string)
            as keys. Values can be

            - a (lower_bound, upper_bound) tuple (for Real
              or Integer dimensions),
            - a (lower_bound, upper_bound, "prior") tuple
              (for Real dimensions),
            - as a list of categories (for Categorical dimensions),

            ``"bayesian"`` (scikit-optimize) also accepts

            - skopt.space.Dimension instance (Real, Integer or Categorical).

            ``"hyperopt"`` (HyperOpt) also accepts

            - an instance of a hyperopt.pyll.base.Apply object.

            ``"bohb"`` (HpBandSter) also accepts

            - ConfigSpace.hyperparameters.Hyperparameter instance.

            ``"optuna"`` (Optuna) also accepts

            - an instance of a optuna.distributions.BaseDistribution object.

            For ``"bohb"`` (HpBandSter) it is also possible to pass a
            `ConfigSpace.ConfigurationSpace` object instead of dict or a list.

            https://scikit-optimize.github.io/stable/modules/
            classes.html#module-skopt.space.space
        early_stopping (bool, str or :class:`TrialScheduler`, optional): Option
            to stop fitting to a hyperparameter configuration if it performs
            poorly. Possible inputs are:

            - If True, defaults to ASHAScheduler.
            - A string corresponding to the name of a Tune Trial Scheduler
              (i.e., "ASHAScheduler"). To specify parameters of the scheduler,
              pass in a scheduler object instead of a string.
            - Scheduler for executing fit with early stopping. Only a subset
              of schedulers are currently supported. The scheduler will only be
              used if the estimator supports partial fitting
            - If None or False, early stopping will not be used.

            Unless a ``HyperBandForBOHB`` object is passed,
            this parameter is ignored for ``"bohb"``, as it requires
            ``HyperBandForBOHB``.

        n_trials (int): Number of parameter settings that are sampled.
            n_trials trades off runtime vs quality of the solution.
            Defaults to 10.
        scoring (str, callable, list/tuple, dict, or None): A single
            string or a callable to evaluate the predictions on the test set.
            See https://scikit-learn.org/stable/modules/model_evaluation.html
            #scoring-parameter for all options.
            For evaluating multiple metrics, either give a list/tuple of
            (unique) strings or a dict with names as keys and callables as
            values.
            If None, the estimator's score method is used. Defaults to None.
        n_jobs (int): Number of jobs to run in parallel. None or -1 means
            using all processors. Defaults to None. If set to 1, jobs
            will be run using Ray's 'local mode'. This can
            lead to significant speedups if the model takes < 10 seconds
            to fit due to removing inter-process communication overheads.
        sk_n_jobs (int): Number of jobs to run in parallel for cross validating
            each hyperparameter set; the ``n_jobs`` parameter for
            ``cross_validate`` call to sklearn when early stopping isn't used.
        refit (bool, str, or `callable`): Refit an estimator using the
            best found parameters on the whole dataset.
            For multiple metric evaluation, this needs to be a string denoting
            the scorer that would be used to find the best parameters for
            refitting the estimator at the end.
            The refitted estimator is made available at the ``best_estimator_``
            attribute and permits using ``predict`` directly on this
            ``GridSearchCV`` instance.
            Also for multiple metric evaluation, the attributes
            ``best_index_``, ``best_score_`` and ``best_params_`` will only be
            available if ``refit`` is set and all of them will be determined
            w.r.t this specific scorer. If refit not needed, set to False.
            See ``scoring`` parameter to know more about multiple metric
            evaluation.
            Defaults to True.
        cv (int, `cross-validation generator` or `iterable`): Determines
            the cross-validation splitting strategy.
            Possible inputs for cv are:

            - None, to use the default 5-fold cross validation,
            - integer, to specify the number of folds in a `(Stratified)KFold`,
            - An iterable yielding (train, test) splits as arrays of indices.

            For integer/None inputs, if the estimator is a classifier and ``y``
            is either binary or multiclass, :class:`StratifiedKFold` is used.
            In all other cases, :class:`KFold` is used. Defaults to None.
        verbose (int): Controls the verbosity: 0 = silent, 1 = only status
            updates, 2 = status and trial results. Defaults to 0.
        random_state (int or `RandomState`): Pseudo random number generator
            state used for random uniform
            sampling from lists of possible values instead of scipy.stats
            distributions.
            If int, random_state is the seed used by the random number
            generator;
            If RandomState instance, random_state is the random number
            generator;
            If None, the random number generator is the RandomState instance
            used by np.random. Defaults to None.
            Ignored when doing Bayesian search.
        error_score ('raise' or int or float): Value to assign to the score if
            an error occurs in estimator
            fitting. If set to 'raise', the error is raised. If a numeric value
            is given, FitFailedWarning is raised. This parameter does not
            affect the refit step, which will always raise the error.
            Defaults to np.nan.
        return_train_score (bool): If ``False``, the ``cv_results_``
            attribute will not include training scores. Defaults to False.
            Computing training scores is used to get insights on how different
            parameter settings impact the overfitting/underfitting trade-off.
            However computing the scores on the training set can be
            computationally expensive and is not strictly required to select
            the parameters that yield the best generalization performance.
        local_dir (str): A string that defines where checkpoints and logs will
            be stored. Defaults to "~/ray_results"
        max_iters (int): Indicates the maximum number of epochs to run for each
            hyperparameter configuration sampled (specified by ``n_trials``).
            This parameter is used for early stopping. Defaults to 10.
        search_optimization ("random" or "bayesian" or "bohb" or "hyperopt"):
            Randomized search is invoked with ``search_optimization`` set to
            ``"random"`` and behaves like scikit-learn's
            ``RandomizedSearchCV``.

            Bayesian search can be invoked with several values of
            ``search_optimization``.
                - ``"bayesian"`` via https://scikit-optimize.github.io/stable/
                - ``"bohb"`` via http://github.com/automl/HpBandSter

            Tree-Parzen Estimators search is invoked with
            ``search_optimization`` set to ``"hyperopt"`` via HyperOpt:
            http://hyperopt.github.io/hyperopt

            All types of search aside from Randomized search require parent
            libraries to be installed.
        use_gpu (bool): Indicates whether to use gpu for fitting.
            Defaults to False. If True, training will start processes
            with the proper CUDA VISIBLE DEVICE settings set.
        **search_kwargs (Any):
            Additional arguments to pass to the SearchAlgorithms (tune.suggest)
            objects.

    """

    def __init__(self,
                 estimator,
                 param_distributions,
                 early_stopping=None,
                 n_trials=10,
                 scoring=None,
                 n_jobs=None,
                 sk_n_jobs=-1,
                 refit=True,
                 cv=None,
                 verbose=0,
                 random_state=None,
                 error_score=np.nan,
                 return_train_score=False,
                 local_dir="~/ray_results",
                 max_iters=1,
                 search_optimization="random",
                 use_gpu=False,
                 **search_kwargs):
        search_optimization = search_optimization.lower()
        available_optimizations = [
            "random",
            "bayesian",  # scikit-optimize/SkOpt
            "bohb",
            "hyperopt",
            # "optuna",  # optuna is not yet in stable ray.tune
        ]
        if (search_optimization not in available_optimizations):
            raise ValueError("Search optimization must be one of "
                             f"{', '.join(available_optimizations)}")
        if (search_optimization != "random" and random_state is not None):
            warnings.warn(
                "random state is ignored when not using Random optimization")

        self._try_import_required_libraries(search_optimization)

        if isinstance(param_distributions, list):
            if search_optimization != "random":
                raise ValueError("list of dictionaries for parameters "
                                 "is not supported for non-random search")

        if isinstance(param_distributions, dict):
            check_param_distributions = [param_distributions]
        else:
            check_param_distributions = param_distributions

        can_use_param_distributions = False

        if search_optimization == "bohb":
            import ConfigSpace as CS
            can_use_param_distributions = isinstance(check_param_distributions,
                                                     CS.ConfigurationSpace)

        if not can_use_param_distributions:
            for p in check_param_distributions:
                for dist in p.values():
                    _check_distribution(dist, search_optimization)

        if search_optimization == "bohb":
            from ray.tune.schedulers import HyperBandForBOHB
            if not isinstance(early_stopping, HyperBandForBOHB):
                early_stopping = HyperBandForBOHB(
                    metric="average_test_score", max_t=max_iters)

        super(TuneSearchCV, self).__init__(
            estimator=estimator,
            early_stopping=early_stopping,
            scoring=scoring,
            n_jobs=n_jobs or -1,
            sk_n_jobs=sk_n_jobs,
            cv=cv,
            verbose=verbose,
            refit=refit,
            error_score=error_score,
            return_train_score=return_train_score,
            local_dir=local_dir,
            max_iters=max_iters,
            use_gpu=use_gpu)

        self.param_distributions = param_distributions
        self.num_samples = n_trials
        if search_optimization == "random":
            self.random_state = random_state
            if search_kwargs:
                raise ValueError("Random search does not support "
                                 f"extra args: {search_kwargs}")
        self.search_optimization = search_optimization
        self.search_kwargs = search_kwargs

    def _fill_config_hyperparam(self, config):
        """Fill in the ``config`` dictionary with the hyperparameters.

        Each distribution in ``self.param_distributions`` must implement
        the ``rvs`` method to generate a random variable. The [0] is
        present to extract the single value out of a list, which is returned
        by ``rvs``.

        Args:
            config (`dict`): dictionary to be filled in as the
                configuration for `tune.run`.

        """
        if self.search_optimization != "random":
            return

        if isinstance(self.param_distributions, list):
            return

        samples = 1
        all_lists = True
        for key, distribution in self.param_distributions.items():
            if isinstance(distribution, list):
                import random

                def get_sample(dist):
                    return lambda spec: dist[random.randint(0, len(dist) - 1)]

                config[key] = tune.sample_from(get_sample(distribution))
                samples *= len(distribution)
            else:
                all_lists = False

                def get_sample(dist):
                    return lambda spec: dist.rvs(1)[0]

                config[key] = tune.sample_from(get_sample(distribution))
        if all_lists:
            self.num_samples = min(self.num_samples, samples)

    def _get_skopt_params(self):
        hyperparameter_names = list(self.param_distributions.keys())
        spaces = list(self.param_distributions.values())

        return hyperparameter_names, spaces

    def _get_bohb_config_space(self):
        import ConfigSpace as CS
        config_space = CS.ConfigurationSpace()

        if isinstance(self.param_distributions, CS.ConfigurationSpace):
            return self.param_distributions

        for param_name, space in self.param_distributions.items():
            prior = "uniform"
            param_name = str(param_name)
            if isinstance(space,
                          tuple) and len(space) >= 2 and len(space) <= 3:
                try:
                    low = float(space[0])
                    high = float(space[1])
                except Exception:
                    raise ValueError(
                        "low and high need to be of type float, "
                        f"are of type {type(low)} and {type(high)}") from None
                if len(space) == 3:
                    prior = space[2]
                    if prior not in ["uniform", "log-uniform"]:
                        raise ValueError(
                            "prior needs to be either "
                            f"'uniform' or 'log-uniform', was {prior}")
                config_space.add_hyperparameter(
                    CS.UniformFloatHyperparameter(
                        name=param_name,
                        lower=low,
                        upper=high,
                        log=prior == "log-uniform"))
            elif isinstance(space, list):
                config_space.add_hyperparameter(
                    CS.CategoricalHyperparameter(
                        name=param_name, choices=space))
            else:
                config_space.add_hyperparameter(space)
        return config_space

    def _get_optuna_params(self):
        from ray.tune.suggest.optuna import param
        config_space = []

        for param_name, space in self.param_distributions.items():
            prior = "uniform"
            param_name = str(param_name)
            if isinstance(space,
                          tuple) and len(space) >= 2 and len(space) <= 3:
                try:
                    low = float(space[0])
                    high = float(space[1])
                except Exception:
                    raise ValueError(
                        "low and high need to be of type float, "
                        f"are of type {type(low)} and {type(high)}") from None
                if len(space) == 3:
                    prior = space[2]
                    if prior not in ["uniform", "log-uniform"]:
                        raise ValueError(
                            "prior needs to be either "
                            f"'uniform' or 'log-uniform', was {prior}")
                if prior == "log-uniform":
                    config_space.append(
                        param.suggest_loguniform(param_name, low, high))
                else:
                    config_space.append(
                        param.suggest_uniform(param_name, low, high))
            elif isinstance(space, list):
                config_space.append(
                    param.suggest_categorical(param_name, space))
            else:
                config_space.append(space)
        return config_space

    def _get_hyperopt_params(self):
        from hyperopt import hp
        config_space = {}

        for param_name, space in self.param_distributions.items():
            prior = "uniform"
            param_name = str(param_name)
            if isinstance(space,
                          tuple) and len(space) >= 2 and len(space) <= 3:
                try:
                    low = float(space[0])
                    high = float(space[1])
                except Exception:
                    raise ValueError(
                        "low and high need to be of type float, "
                        f"are of type {type(low)} and {type(high)}") from None
                if len(space) == 3:
                    prior = space[2]
                    if prior not in ["uniform", "log-uniform"]:
                        raise ValueError("prior needs to be either 'uniform' "
                                         f"or 'log-uniform', was {prior}")
                if prior == "log-uniform":
                    config_space[param_name] = hp.loguniform(
                        param_name, low, high)
                else:
                    config_space[param_name] = hp.uniform(
                        param_name, low, high)
            elif isinstance(space, list):
                config_space[param_name] = hp.choice(param_name, space)
            else:
                config_space[param_name] = space
        return config_space

    def _try_import_required_libraries(self, search_optimization):
        if search_optimization == "bayesian":
            try:
                import skopt  # noqa: F401
                from skopt import Optimizer  # noqa: F401
                from ray.tune.suggest.skopt import SkOptSearch  # noqa: F401
            except ImportError:
                raise ImportError(
                    "It appears that scikit-optimize is not installed. "
                    "Do: pip install scikit-optimize") from None
        elif search_optimization == "bohb":
            try:
                from ray.tune.suggest.bohb import TuneBOHB  # noqa: F401
                from ray.tune.schedulers import HyperBandForBOHB  # noqa: F401
                import ConfigSpace as CS  # noqa: F401
            except ImportError:
                raise ImportError(
                    "It appears that either HpBandSter or ConfigSpace "
                    "is not installed. "
                    "Do: pip install hpbandster ConfigSpace") from None
        elif search_optimization == "hyperopt":
            try:
                from ray.tune.suggest.hyperopt import HyperOptSearch  # noqa: F401,E501
                from hyperopt import hp  # noqa: F401
            except ImportError:
                raise ImportError("It appears that hyperopt is not installed. "
                                  "Do: pip install hyperopt") from None
        elif search_optimization == "optuna":
            try:
                from ray.tune.suggest.optuna import OptunaSearch, param  # noqa: F401,E501
                import optuna  # noqa: F401
            except ImportError:
                raise ImportError("It appears that optuna is not installed. "
                                  "Do: pip install optuna") from None

    def _tune_run(self, config, resources_per_trial):
        """Wrapper to call ``tune.run``. Multiple estimators are generated when
        early stopping is possible, whereas a single estimator is
        generated when early stopping is not possible.

        Args:
            config (dict): Configurations such as hyperparameters to run
            ``tune.run`` on.
            resources_per_trial (dict): Resources to use per trial within Ray.
                Accepted keys are `cpu`, `gpu` and custom resources, and values
                are integers specifying the number of each resource to use.

        Returns:
            analysis (`ExperimentAnalysis`): Object returned by
                `tune.run`.

        """
        stop_condition = {"training_iteration": self.max_iters}
        if self.early_stopping is not None:
            config["estimator_list"] = [
                clone(self.estimator) for _ in range(self.n_splits)
            ]
            if hasattr(self.early_stopping, "_max_t_attr"):
                # we want to delegate stopping to schedulers which
                # support it, but we want it to stop eventually, just in case
                # the solution is to make the stop condition very big
                stop_condition = {"training_iteration": self.max_iters * 10}
        else:
            config["estimator_list"] = [self.estimator]

        if self.search_optimization == "random":
<<<<<<< HEAD
            if isinstance(self.param_distributions, list):
                analysis = tune.run(
                    _Trainable,
                    scheduler=self.early_stopping,
                    search_alg=RandomListSearcher(self.param_distributions),
                    reuse_actors=True,
                    verbose=self.verbose,
                    stop={"training_iteration": self.max_iters},
                    num_samples=self.num_samples,
                    config=config,
                    fail_fast=True,
                    checkpoint_at_end=True,
                    resources_per_trial=resources_per_trial,
                    local_dir=os.path.expanduser(self.local_dir))
            else:
                analysis = tune.run(
                    _Trainable,
                    scheduler=self.early_stopping,
                    reuse_actors=True,
                    verbose=self.verbose,
                    stop={"training_iteration": self.max_iters},
                    num_samples=self.num_samples,
                    config=config,
                    fail_fast=True,
                    checkpoint_at_end=True,
                    resources_per_trial=resources_per_trial,
                    local_dir=os.path.expanduser(self.local_dir))
        else:
            hyperparameter_names, spaces = self._get_skopt_params()
            search_algo = SkOptSearch(
                Optimizer(spaces),
                hyperparameter_names,
                metric="average_test_score",
                mode="max")

            analysis = tune.run(
                _Trainable,
                search_alg=search_algo,
=======
            run_args = dict(
>>>>>>> 3b6c7913
                scheduler=self.early_stopping,
                reuse_actors=True,
                verbose=self.verbose,
                stop=stop_condition,
                num_samples=self.num_samples,
                config=config,
                fail_fast=True,
                resources_per_trial=resources_per_trial,
                local_dir=os.path.expanduser(self.local_dir))

            if isinstance(self.param_distributions, list):
                run_args["search_alg"] = RandomListSearcher(
                    self.param_distributions)

            analysis = tune.run(_Trainable, **run_args)
            return analysis

        elif self.search_optimization == "bayesian":
            from skopt import Optimizer
            from ray.tune.suggest.skopt import SkOptSearch
            hyperparameter_names, spaces = self._get_skopt_params()
            search_algo = SkOptSearch(
                Optimizer(spaces),
                hyperparameter_names,
                metric="average_test_score",
                **self.search_kwargs)

        elif self.search_optimization == "bohb":
            from ray.tune.suggest.bohb import TuneBOHB
            config_space = self._get_bohb_config_space()
            search_algo = TuneBOHB(
                config_space,
                metric="average_test_score",
                mode="max",
                **self.search_kwargs)

        elif self.search_optimization == "optuna":
            from ray.tune.suggest.optuna import OptunaSearch
            config_space = self._get_optuna_params()
            search_algo = OptunaSearch(
                config_space,
                metric="average_test_score",
                mode="max",
                **self.search_kwargs)

        elif self.search_optimization == "hyperopt":
            from ray.tune.suggest.hyperopt import HyperOptSearch
            config_space = self._get_hyperopt_params()
            search_algo = HyperOptSearch(
                config_space,
                metric="average_test_score",
                mode="max",
                **self.search_kwargs)

        if isinstance(self.n_jobs, int) and self.n_jobs > 0:
            search_algo = ConcurrencyLimiter(
                search_algo, max_concurrent=self.n_jobs)

        analysis = tune.run(
            _Trainable,
            search_alg=search_algo,
            scheduler=self.early_stopping,
            reuse_actors=True,
            verbose=self.verbose,
            stop=stop_condition,
            num_samples=self.num_samples,
            config=config,
            fail_fast=True,
            resources_per_trial=resources_per_trial,
            local_dir=os.path.expanduser(self.local_dir))

        return analysis<|MERGE_RESOLUTION|>--- conflicted
+++ resolved
@@ -306,7 +306,7 @@
             from ray.tune.schedulers import HyperBandForBOHB
             if not isinstance(early_stopping, HyperBandForBOHB):
                 early_stopping = HyperBandForBOHB(
-                    metric="average_test_score", max_t=max_iters)
+                    metric="average_test_score", mode="max", max_t=max_iters)
 
         super(TuneSearchCV, self).__init__(
             estimator=estimator,
@@ -552,48 +552,7 @@
             config["estimator_list"] = [self.estimator]
 
         if self.search_optimization == "random":
-<<<<<<< HEAD
-            if isinstance(self.param_distributions, list):
-                analysis = tune.run(
-                    _Trainable,
-                    scheduler=self.early_stopping,
-                    search_alg=RandomListSearcher(self.param_distributions),
-                    reuse_actors=True,
-                    verbose=self.verbose,
-                    stop={"training_iteration": self.max_iters},
-                    num_samples=self.num_samples,
-                    config=config,
-                    fail_fast=True,
-                    checkpoint_at_end=True,
-                    resources_per_trial=resources_per_trial,
-                    local_dir=os.path.expanduser(self.local_dir))
-            else:
-                analysis = tune.run(
-                    _Trainable,
-                    scheduler=self.early_stopping,
-                    reuse_actors=True,
-                    verbose=self.verbose,
-                    stop={"training_iteration": self.max_iters},
-                    num_samples=self.num_samples,
-                    config=config,
-                    fail_fast=True,
-                    checkpoint_at_end=True,
-                    resources_per_trial=resources_per_trial,
-                    local_dir=os.path.expanduser(self.local_dir))
-        else:
-            hyperparameter_names, spaces = self._get_skopt_params()
-            search_algo = SkOptSearch(
-                Optimizer(spaces),
-                hyperparameter_names,
-                metric="average_test_score",
-                mode="max")
-
-            analysis = tune.run(
-                _Trainable,
-                search_alg=search_algo,
-=======
             run_args = dict(
->>>>>>> 3b6c7913
                 scheduler=self.early_stopping,
                 reuse_actors=True,
                 verbose=self.verbose,
@@ -619,6 +578,7 @@
                 Optimizer(spaces),
                 hyperparameter_names,
                 metric="average_test_score",
+                mode="max",
                 **self.search_kwargs)
 
         elif self.search_optimization == "bohb":
