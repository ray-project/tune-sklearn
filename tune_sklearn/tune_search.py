"""A search interface over distributions built with a Ray Tune back-end.
"""

<<<<<<< HEAD
from tune_basesearch import TuneBaseSearchCV
from _trainable import _Trainable
=======
from collections import defaultdict
from scipy.stats import rankdata
from sklearn.base import BaseEstimator
from sklearn.utils.validation import check_is_fitted
from sklearn.model_selection import (
    cross_validate,
    check_cv,
)
from sklearn.model_selection._search import _check_param_grid
from sklearn.model_selection import ParameterGrid
from sklearn.metrics import check_scoring
from sklearn.base import is_classifier
from sklearn.utils.metaestimators import _safe_split
>>>>>>> 7b68dbe4
from sklearn.base import clone
from ray import tune
from ray.tune.suggest.bayesopt import BayesOptSearch
from tune_sklearn.list_searcher import ListSearcher, RandomListSearcher
import numpy as np
import warnings


<<<<<<< HEAD
=======
# Helper class to train models
class _Trainable(Trainable):
    """Class to be passed in as the first argument of tune.run to train models.

    Overrides Ray Tune's Trainable class to specify the setup, train, save,
    and restore routines.

    """

    def _setup(self, config):
        """Sets up Trainable attributes during initialization.

        Also sets up parameters for the sklearn estimator passed in.

        Args:
            config (dict): contains necessary parameters to complete the `fit`
                routine for the estimator. Also includes parameters for early
                stopping if it is set to true.

        """
        self.estimator = clone(config.pop("estimator"))
        self.scheduler = config.pop("scheduler")
        X_id = config.pop("X_id")
        self.X = ray.get(X_id)

        y_id = config.pop("y_id")
        self.y = ray.get(y_id)
        self.groups = config.pop("groups")
        self.fit_params = config.pop("fit_params")
        self.scoring = config.pop("scoring")
        self.early_stopping = config.pop("early_stopping")
        self.max_iters = config.pop("max_iters")
        self.cv = config.pop("cv")
        self.return_train_score = config.pop("return_train_score")
        self.estimator_config = config

        if self.early_stopping:
            n_splits = self.cv.get_n_splits(self.X, self.y)
            self.fold_scores = np.zeros(n_splits)
            self.fold_train_scores = np.zeros(n_splits)
            for i in range(n_splits):
                self.estimator[i].set_params(**self.estimator_config)
        else:
            self.estimator.set_params(**self.estimator_config)

    def _train(self):
        """Trains one iteration of the model called when ``tune.run`` is called.

        Different routines are run depending on if the ``early_stopping``
        attribute is True or not.

        If ``self.early_stopping`` is True, each fold is fit with
        `partial_fit`, which stops training the model if the validation
        score is not improving for a particular fold.

        Otherwise, run the full cross-validation procedure.

        In both cases, the average test accuracy is returned over all folds,
        as well as the individual folds' accuracies as a dictionary.

        Returns:
            ret (:obj:`dict): Dictionary of results as a basis for
                ``cv_results_`` for one of the cross-validation interfaces.

        """
        if self.early_stopping:
            for i, (train, test) in enumerate(self.cv.split(self.X, self.y)):
                X_train, y_train = _safe_split(self.estimator[i], self.X,
                                               self.y, train)
                X_test, y_test = _safe_split(
                    self.estimator[i],
                    self.X,
                    self.y,
                    test,
                    train_indices=train)
                self.estimator[i].partial_fit(X_train, y_train,
                                              np.unique(self.y))
                if self.return_train_score:
                    self.fold_train_scores[i] = self.scoring(
                        self.estimator[i], X_train, y_train)
                self.fold_scores[i] = self.scoring(self.estimator[i], X_test,
                                                   y_test)

            ret = {}
            total = 0
            for i, score in enumerate(self.fold_scores):
                total += score
                key_str = f"split{i}_test_score"
                ret[key_str] = score
            self.mean_score = total / len(self.fold_scores)
            ret["average_test_score"] = self.mean_score

            if self.return_train_score:
                total = 0
                for i, score in enumerate(self.fold_train_scores):
                    total += score
                    key_str = f"split{i}_train_score"
                    ret[key_str] = score
                self.mean_train_score = total / len(self.fold_train_scores)
                ret["average_train_score"] = self.mean_train_score

            return ret
        else:
            scores = cross_validate(
                self.estimator,
                self.X,
                self.y,
                cv=self.cv,
                fit_params=self.fit_params,
                groups=self.groups,
                scoring=self.scoring,
                return_train_score=self.return_train_score,
            )

            ret = {}
            for i, score in enumerate(scores["test_score"]):
                key_str = f"split{i}_test_score"
                ret[key_str] = score
            self.test_accuracy = sum(scores["test_score"]) / len(
                scores["test_score"])
            ret["average_test_score"] = self.test_accuracy

            if self.return_train_score:
                for i, score in enumerate(scores["train_score"]):
                    key_str = f"split{i}_train_score"
                    ret[key_str] = score
                self.train_accuracy = sum(scores["train_score"]) / len(
                    scores["train_score"])
                ret["average_train_score"] = self.train_accuracy

            return ret

    def _save(self, checkpoint_dir):
        """Creates a checkpoint in ``checkpoint_dir``, creating a pickle file.

        Args:
            checkpoint_dir (str): file path to store pickle checkpoint.

        Returns:
            path (str): file path to the pickled checkpoint file.

        """
        path = os.path.join(checkpoint_dir, "checkpoint")
        with open(path, "wb") as f:
            try:
                cpickle.dump(self.estimator, f)
                self.pickled = True
            except PicklingError:
                self.pickled = False
                warnings.warn("{} could not be pickled. "
                              "Restoring estimators may run into issues."
                              .format(self.estimator))
        return path

    def _restore(self, checkpoint):
        """Loads a checkpoint created from `_save`.

        Args:
            checkpoint (str): file path to pickled checkpoint file.

        """
        if self.pickled:
            with open(checkpoint, "rb") as f:
                self.estimator = cpickle.load(f)
        else:
            warnings.warn("No estimator restored")

    def reset_config(self, new_config):
        return False


class TuneBaseSearchCV(BaseEstimator):
    """Abstract base class for TuneGridSearchCV and TuneSearchCV"""

    defined_schedulers = [
        "PopulationBasedTraining", "AsyncHyperBandScheduler",
        "HyperBandScheduler", "HyperBandForBOHB", "MedianStoppingRule",
        "ASHAScheduler"
    ]

    @property
    def _estimator_type(self):
        """str: Returns the estimator's estimator type, such as 'classifier'
        or 'regressor'.

        """
        return self.estimator._estimator_type

    @property
    def best_params_(self):
        """dict: Parameter setting that gave the best results on the hold
        out data.

        For multi-metric evaluation, this is present only if ``refit`` is
        specified.

        """
        self._check_if_refit("best_params_")
        return self.best_params

    @property
    def best_score_(self):
        """float: Mean cross-validated score of the best_estimator

        For multi-metric evaluation, this is present only if ``refit``
        is specified.

        """
        self._check_if_refit("best_score_")
        return self.best_score

    @property
    def classes_(self):
        """list: Get the list of unique classes found in the target `y`."""
        self._check_is_fitted("classes_")
        return self.best_estimator_.classes_

    @property
    def decision_function(self):
        """function: Get decision_function on the estimator with the best
        found parameters.

        Only available if ``refit=True`` and the underlying estimator supports
        ``decision_function``.

        """
        self._check_is_fitted("decision_function")
        return self.best_estimator_.decision_function

    @property
    def inverse_transform(self):
        """function: Get inverse_transform on the estimator with the best found
        parameters.

        Only available if the underlying estimator implements
        ``inverse_transform`` and ``refit=True``.

        """
        self._check_is_fitted("inverse_transform")
        return self.best_estimator_.inverse_transform

    @property
    def predict(self):
        """function: Get predict on the estimator with the best found
        parameters.

        Only available if ``refit=True`` and the underlying estimator supports
        ``predict``.

        """
        self._check_is_fitted("predict")
        return self.best_estimator_.predict

    @property
    def predict_log_proba(self):
        """function: Get predict_log_proba on the estimator with the best found
        parameters.

        Only available if ``refit=True`` and the underlying estimator supports
        ``predict_log_proba``.

        """
        self._check_is_fitted("predict_log_proba")
        return self.best_estimator_.predict_log_proba

    @property
    def predict_proba(self):
        """function: Get predict_proba on the estimator with the best found
        parameters.

        Only available if ``refit=True`` and the underlying estimator supports
        ``predict_proba``.

        """
        self._check_is_fitted("predict_proba")
        return self.best_estimator_.predict_proba

    @property
    def transform(self):
        """function: Get transform on the estimator with the best found
        parameters.

        Only available if the underlying estimator supports ``transform`` and
        ``refit=True``.

        """
        self._check_is_fitted("transform")
        return self.best_estimator_.transform

    def _check_params(self):
        """Helper method to see if parameters passed in are valid.

        Raises:
            ValueError: if parameters are invalid.

        """
        if not hasattr(self.estimator, "fit"):
            raise ValueError("estimator must be a scikit-learn estimator.")

    def _check_if_refit(self, attr):
        """Helper method to see if the requested property is available based
        on the `refit` argument.

        Args:
            attr (str): Attribute requested by the user.

        Raises:
            AttributeError: If `self.refit` is False.

        """
        if not self.refit:
            raise AttributeError("'{}' is not a valid attribute with "
                                 "'refit=False'.".format(attr))

    def _check_is_fitted(self, method_name):
        """Helper method to see if the estimator has been fitted.

        Args:
            method_name (str): String of the method name called from the user.

        Raises:
            NotFittedError: If the estimator has not been fitted.
            TypeError: If the estimator is invalid (i.e. doesn't implement
                the sklearn estimator interface).

        """
        if not self.refit:
            msg = ("This {0} instance was initialized with refit=False. {1} "
                   "is available only after refitting on the best "
                   "parameters.").format(type(self).__name__, method_name)
            raise NotFittedError(msg)
        else:
            check_is_fitted(self)

    def __init__(
            self,
            estimator,
            scheduler=None,
            scoring=None,
            n_jobs=None,
            cv=5,
            refit=True,
            verbose=0,
            error_score="raise",
            return_train_score=False,
            early_stopping=False,
            max_iters=10,
    ):
        self.estimator = estimator
        self.early_stopping = early_stopping

        if self.early_stopping and self._can_early_stop():
            self.max_iters = max_iters
            if isinstance(scheduler, str):
                if scheduler in TuneBaseSearchCV.defined_schedulers:
                    if scheduler == "PopulationBasedTraining":
                        self.scheduler = PopulationBasedTraining(
                            metric="average_test_score")
                    elif scheduler == "AsyncHyperBandScheduler":
                        self.scheduler = AsyncHyperBandScheduler(
                            metric="average_test_score")
                    elif scheduler == "HyperBandScheduler":
                        self.scheduler = HyperBandScheduler(
                            metric="average_test_score")
                    elif scheduler == "HyperBandForBOHB":
                        self.scheduler = HyperBandForBOHB(
                            metric="average_test_score")
                    elif scheduler == "MedianStoppingRule":
                        self.scheduler = MedianStoppingRule(
                            metric="average_test_score")
                    elif scheduler == "ASHAScheduler":
                        self.scheduler = ASHAScheduler(
                            metric="average_test_score")
                else:
                    raise ValueError("{} is not a defined scheduler. "
                                     "Check the list of available schedulers."
                                     .format(scheduler))
            elif isinstance(scheduler, TrialScheduler):
                self.scheduler = scheduler
                self.scheduler.metric = "average_test_score"
            elif scheduler is None:
                self.scheduler = ASHAScheduler(metric="average_test_score")
            else:
                raise TypeError("Scheduler must be a str or tune scheduler")
        else:
            warnings.warn("Early stopping is not enabled. "
                          "This may be because the estimator "
                          "does not have `partial_fit`")

            self.max_iters = 1
            self.scheduler = None

        self.cv = cv
        self.scoring = scoring
        self.n_jobs = n_jobs
        self.refit = refit
        self.verbose = verbose
        self.error_score = error_score
        self.return_train_score = return_train_score

    def fit(self, X, y=None, groups=None, **fit_params):
        """Run fit with all sets of parameters. ``tune.run`` is used to perform
        the fit procedure, which is put in a helper function ``_tune_run``.

        Args:
            X (:obj:`array-like` (shape = [n_samples, n_features])):
                Training vector, where n_samples is the number of samples and
                n_features is the number of features.
            y (:obj:`array-like` (shape = [n_samples] or
                [n_samples, n_output]), optional):
                Target relative to X for classification or regression;
                None for unsupervised learning.
            groups (:obj:`array-like` (shape (n_samples,)), optional):
                Group labels for the samples used while splitting the dataset
                into train/test set. Only used in conjunction with a "Group"
                `cv` instance (e.g., `GroupKFold`).
            **fit_params (:obj:`dict` of str):
                Parameters passed to the ``fit`` method of the estimator.

        Returns:
            :obj:`TuneBaseSearchCV` child instance, after fitting.

        """
        ray.init(ignore_reinit_error=True, configure_logging=False)

        self._check_params()
        classifier = is_classifier(self.estimator)
        cv = check_cv(cv=self.cv, y=y, classifier=classifier)
        self.n_splits = cv.get_n_splits(X, y, groups)
        self.scoring = check_scoring(self.estimator, scoring=self.scoring)
        resources_per_trial = None
        if self.n_jobs and self.n_jobs != -1:
            resources_per_trial = {"cpu": self.n_jobs, "gpu": 0}

        X_id = ray.put(X)
        y_id = ray.put(y)

        config = {}
        config["scheduler"] = self.scheduler
        config["X_id"] = X_id
        config["y_id"] = y_id
        config["groups"] = groups
        config["cv"] = cv
        config["fit_params"] = fit_params
        config["scoring"] = self.scoring
        config["early_stopping"] = self.early_stopping
        config["max_iters"] = self.max_iters
        config["return_train_score"] = self.return_train_score

        self._fill_config_hyperparam(config)
        analysis = self._tune_run(config, resources_per_trial)

        self.cv_results_ = self._format_results(self.n_splits, analysis)

        if self.refit:
            best_config = analysis.get_best_config(
                metric="average_test_score", mode="max")
            self.best_params = self._clean_config_dict(best_config)
            self.best_estimator_ = clone(self.estimator)
            self.best_estimator_.set_params(**self.best_params)
            self.best_estimator_.fit(X, y, **fit_params)

            df = analysis.dataframe(metric="average_test_score", mode="max")
            self.best_score = df["average_test_score"].iloc[df[
                "average_test_score"].idxmax()]

        ray.shutdown()

        return self

    def score(self, X, y=None):
        """Compute the score(s) of an estimator on a given test set.

        Args:
            X (:obj:`array-like` (shape = [n_samples, n_features])):
                Input data, where n_samples is the number of samples and
                n_features is the number of features.
            y (:obj:`array-like` (shape = [n_samples] or
                [n_samples, n_output]), optional):
                Target relative to X for classification or regression;
                None for unsupervised learning.

        Returns:
            float: computed score

        """
        return self.scoring(self.best_estimator_, X, y)

    def _can_early_stop(self):
        """Helper method to determine if it is possible to do early stopping.

        Only sklearn estimators with partial_fit can be early stopped.

        Returns:
            bool: if the estimator can early stop

        """
        return (hasattr(self.estimator, "partial_fit")
                and callable(getattr(self.estimator, "partial_fit", None)))

    def _fill_config_hyperparam(self, config):
        """Fill in the ``config`` dictionary with the hyperparameters.

        For RandomizedSearchCV, samples are pulled from the distribution
        to be saved in the ``config`` dictionary.
        For GridSearchCV, the list is directly saved in the ``config``
        dictionary.

        Implement this functionality in a child class.

        Args:
            config (:obj:`dict`): dictionary to be filled in as the
                configuration for `tune.run`.

        """
        raise NotImplementedError("Define in child class")

    def _tune_run(self, config, resources_per_trial):
        """Wrapper to call ``tune.run``. Implement this in a child class.

        Args:
            config (:obj:`dict`): dictionary to be passed in as the
                configuration for `tune.run`.
            resources_per_trial (:obj:`dict` of int): dictionary specifying the
                number of cpu's and gpu's to use to train the model.

        """
        raise NotImplementedError("Define in child class")

    def _clean_config_dict(self, config):
        """Helper to remove keys from the ``config`` dictionary returned from
        ``tune.run``.

        Args:
            config (:obj:`dict`): Dictionary of all hyperparameter
                configurations and extra output from ``tune.run``., Keys for
                hyperparameters are the hyperparameter variable names
                and the values are the numeric values set to those variables.

        Returns:
            config (:obj:`dict`): Dictionary of all hyperparameter
                configurations without the output from ``tune.run``., Keys for
                hyperparameters are the hyperparameter variable names
                and the values are the numeric values set to those variables.
        """
        for key in [
                "estimator",
                "scheduler",
                "X_id",
                "y_id",
                "groups",
                "cv",
                "fit_params",
                "scoring",
                "early_stopping",
                "max_iters",
                "return_train_score",
        ]:
            config.pop(key, None)
        return config

    def _format_results(self, n_splits, out):
        """Helper to generate the ``cv_results_`` dictionary.

        Args:
            n_splits (int): integer specifying the number of folds when doing
                cross-validation.
            out (:obj:`ExperimentAnalysis`): Object returned by `tune.run`.

        Returns:
            results (:obj:`dict`): Dictionary of results to use for the
                interface's ``cv_results_``.

        """
        dfs = list(out.fetch_trial_dataframes().values())
        finished = [df[df["done"]] for df in dfs]
        test_scores = [
            df[[
                col for col in dfs[0].columns
                if "split" in col and "test_score" in col
            ]].to_numpy() for df in finished
        ]
        if self.return_train_score:
            train_scores = [
                df[[
                    col for col in dfs[0].columns
                    if "split" in col and "train_score" in col
                ]].to_numpy() for df in finished
            ]
        else:
            train_scores = None

        configs = out.get_all_configs()
        candidate_params = [
            self._clean_config_dict(configs[config_key])
            for config_key in configs
        ]

        results = {"params": candidate_params}
        n_candidates = len(candidate_params)

        def _store(
                results,
                key_name,
                array,
                n_splits,
                n_candidates,
                weights=None,
                splits=False,
                rank=False,
        ):
            """A small helper to store the scores/times to the cv_results_"""
            # When iterated first by n_splits and then by parameters
            array = np.array(
                array, dtype=np.float64).reshape((n_candidates, n_splits))
            if splits:
                for split_i in range(n_splits):
                    results["split%d_%s" % (split_i,
                                            key_name)] = array[:, split_i]

            array_means = np.average(array, axis=1, weights=weights)
            results["mean_%s" % key_name] = array_means
            # Weighted std is not directly available in numpy
            array_stds = np.sqrt(
                np.average(
                    (array - array_means[:, np.newaxis])**2,
                    axis=1,
                    weights=weights))
            results["std_%s" % key_name] = array_stds

            if rank:
                results["rank_%s" % key_name] = np.asarray(
                    rankdata(-array_means, method="min"), dtype=np.int32)

        _store(
            results,
            "test_score",
            test_scores,
            n_splits,
            n_candidates,
            splits=True,
            rank=True,
        )
        if self.return_train_score:
            _store(
                results,
                "train_score",
                train_scores,
                n_splits,
                n_candidates,
                splits=True,
                rank=True,
            )

        results["time_total_s"] = np.array(
            [df["time_total_s"].to_numpy() for df in finished]).flatten()

        # Use one MaskedArray and mask all the places where the param is not
        # applicable for that candidate. Use defaultdict as each candidate may
        # not contain all the params
        param_results = defaultdict(
            lambda: MaskedArray(
                np.empty(n_candidates),
                mask=True,
                dtype=object,
            )
        )
        for cand_i, params in enumerate(candidate_params):
            for name, value in params.items():
                param_results["param_%s" % name][cand_i] = value

        results.update(param_results)

        return results


>>>>>>> 7b68dbe4
class TuneSearchCV(TuneBaseSearchCV):
    """Generic, non-grid search on hyper parameters.

    Randomized search is invoked with ``search_optimization`` set to
    ``"random"`` and behaves like scikit-learn's ``RandomizedSearchCV``.

    Bayesian search is invoked with ``search_optimization`` set to
    ``"bayesian"`` and behaves like scikit-learn's ``BayesSearchCV``.

    TuneSearchCV implements a "fit" and a "score" method.
    It also implements "predict", "predict_proba", "decision_function",
    "transform" and "inverse_transform" if they are implemented in the
    estimator used.

    The parameters of the estimator used to apply these methods are optimized
    by cross-validated search over parameter settings.

    In contrast to GridSearchCV, not all parameter values are tried out, but
    rather a fixed number of parameter settings is sampled from the specified
    distributions. The number of parameter settings that are tried is
    given by n_iter.

    Args:
        estimator (:obj:`estimator`): This is assumed to implement the
            scikit-learn estimator interface.
            Either estimator needs to provide a ``score`` function,
            or ``scoring`` must be passed.

        param_distributions (:obj:`dict`):
            Serves as the ``param_distributions`` parameter in scikit-learn's
            ``RandomizedSearchCV`` or as the ``search_space`` parameter in
            ``BayesSearchCV``.

            For randomized search: dictionary with parameters names (string)
            as keys and distributions or lists of parameter settings to try
            for randomized search.

            Distributions must provide a rvs  method for sampling (such as
            those from scipy.stats.distributions).

            If a list is given, it is sampled uniformly. If a list of dicts is
            given, first a dict is sampled uniformly, and then a parameter is
            sampled using that dict as above.

            For Bayesian search: it is one of these cases:

            1. dictionary, where keys are parameter names (strings) and values
            are skopt.space.Dimension instances (Real, Integer or Categorical)
            or any other valid value that defines skopt dimension (see
            skopt.Optimizer docs). Represents search space over parameters of
            the provided estimator.

            2. list of dictionaries: a list of dictionaries, where every
            dictionary fits the description given in case 1 above. If a list of
            dictionary objects is given, then the search is performed
            sequentially for every parameter space with maximum number of
            evaluations set to self.n_iter.

            3. list of (dict, int > 0): an extension of case 2 above, where
            first element of every tuple is a dictionary representing some
            search subspace, similarly as in case 2, and second element is a
            number of iterations that will be spent optimizing over this
            subspace.

        scheduler (str or :obj:`TrialScheduler`, optional):
            Scheduler for executing fit. Refer to ray.tune.schedulers for all
            options. If a string is given, a scheduler will be created with
            default parameters. To specify parameters of the scheduler, pass in
            a scheduler object instead of a string. The scheduler will be
            used if the estimator supports partial fitting to stop fitting to a
            hyperparameter configuration if it performs poorly.

            If None, the FIFO scheduler will be used. Defaults to None.

        n_iter (int):
            Number of parameter settings that are sampled. n_iter trades
            off runtime vs quality of the solution. Defaults to 10.

        scoring (str, :obj:`callable`, :obj:`list`, :obj:`tuple`, :obj:`dict`
            or None):
            A single string (see :ref:`scoring_parameter`) or a callable
            (see :ref:`scoring`) to evaluate the predictions on the test set.

            For evaluating multiple metrics, either give a list of (unique)
            strings or a dict with names as keys and callables as values.

            NOTE that when using custom scorers, each scorer should return a
            single value. Metric functions returning a list/array of values
            can be wrapped into multiple scorers that return one value each.

            If None, the estimator's score method is used. Defaults to None.

        n_jobs (int):
            Number of jobs to run in parallel. None or -1 means using all
            processors. Defaults to None.

        refit (bool, str, or :obj:`callable`):
            Refit an estimator using the best found parameters on the whole
            dataset.

            For multiple metric evaluation, this needs to be a string denoting
            the scorer that would be used to find the best parameters for
            refitting the estimator at the end.

            The refitted estimator is made available at the ``best_estimator_``
            attribute and permits using ``predict`` directly on this
            ``GridSearchCV`` instance.

            Also for multiple metric evaluation, the attributes
            ``best_index_``, ``best_score_`` and ``best_params_`` will only be
            available if ``refit`` is set and all of them will be determined
            w.r.t this specific scorer. ``best_score_`` is not returned if
            refit is callable.

            See ``scoring`` parameter to know more about multiple metric
            evaluation.

            Defaults to True.

        cv (int, :obj`cross-validation generator` or :obj:`iterable`):
            Determines the cross-validation splitting strategy.

            Possible inputs for cv are:
            - None, to use the default 5-fold cross validation,
            - integer, to specify the number of folds in a `(Stratified)KFold`,
            - An iterable yielding (train, test) splits as arrays of indices.

            For integer/None inputs, if the estimator is a classifier and ``y``
            is either binary or multiclass, :class:`StratifiedKFold` is used.
            In all other cases, :class:`KFold` is used. Defaults to None.

        verbose (int):
            Controls the verbosity: 0 = silent, 1 = only status updates,
            2 = status and trial results. Defaults to 0.

        random_state (int or :obj:`RandomState`):
            Pseudo random number generator state used for random uniform
            sampling from lists of possible values instead of scipy.stats
            distributions.

            If int, random_state is the seed used by the random number
            generator;
            If RandomState instance, random_state is the random number
            generator;
            If None, the random number generator is the RandomState instance
            used by np.random. Defaults to None.

            Ignored when doing Bayesian search.

        error_score ('raise' or int or float):
            Value to assign to the score if an error occurs in estimator
            fitting. If set to 'raise', the error is raised. If a numeric value
            is given, FitFailedWarning is raised. This parameter does not
            affect the refit step, which will always raise the error.
            Defaults to np.nan.

        return_train_score (bool):
            If ``False``, the ``cv_results_`` attribute will not include
            training scores. Defaults to False.

            Computing training scores is used to get insights on how different
            parameter settings impact the overfitting/underfitting trade-off.

            However computing the scores on the training set can be
            computationally expensive and is not strictly required to select
            the parameters that yield the best generalization performance.

        max_iters (int):
            Indicates the maximum number of epochs to run for each
            hyperparameter configuration sampled (specified by ``n_iter``).
            This parameter is used for early stopping. Defaults to 10.

        search_optimization ("random" or "bayesian"):
            If "random", uses randomized search over the
            ``param_distributions``. If "bayesian", uses Bayesian
            optimization to search for hyperparameters.

    """

    def __init__(self,
                 estimator,
                 param_distributions,
                 scheduler=None,
                 n_iter=10,
                 scoring=None,
                 n_jobs=None,
                 refit=True,
                 cv=None,
                 verbose=0,
                 random_state=None,
                 error_score=np.nan,
                 return_train_score=False,
                 early_stopping=False,
                 max_iters=10,
                 search_optimization="random"):

        if (search_optimization not in ["random", "bayesian"]
                and not isinstance(search_optimization, BayesOptSearch)):
            raise ValueError("Search optimization must be random or bayesian")
        if ((search_optimization == "bayesian"
             or isinstance(search_optimization, BayesOptSearch))
                and random_state is not None):
            warnings.warn(
                "random state is ignored when using Bayesian optimization")
        if isinstance(search_optimization, BayesOptSearch):
            search_optimization._metric = "average_test_score"
            warnings.warn("`param_distributions` is ignored when "
                          "passing in `BayesOptSearch` object")

        if isinstance(param_distributions, list):
            if search_optimization == "bayesian":
                raise ValueError("list of dictionaries for parameters "
                                 "is not supported for bayesian search")

        if isinstance(param_distributions, dict):
            check_param_distributions = [param_distributions]
        else:
            check_param_distributions = param_distributions
        for p in check_param_distributions:
            for dist in p.values():
                if search_optimization == "random":
                    if not (isinstance(dist, list) or hasattr(dist, "rvs")):
                        raise ValueError(
                            "distribution must be a list or scipy "
                            "distribution when using randomized search")
                else:
                    if not isinstance(dist, tuple):
                        raise ValueError(
                            "distribution must be a tuple when using "
                            "bayesian search")

        super(TuneSearchCV, self).__init__(
            estimator=estimator,
            scheduler=scheduler,
            scoring=scoring,
            n_jobs=n_jobs,
            cv=cv,
            verbose=verbose,
            refit=refit,
            error_score=error_score,
            return_train_score=return_train_score,
            early_stopping=early_stopping,
            max_iters=max_iters,
        )

        self.param_distributions = param_distributions
        self.num_samples = n_iter
        if search_optimization == "random":
            self.random_state = random_state
        self.search_optimization = search_optimization

    def _fill_config_hyperparam(self, config):
        """Fill in the ``config`` dictionary with the hyperparameters.

        Each distribution in ``self.param_distributions`` must implement
        the ``rvs`` method to generate a random variable. The [0] is
        present to extract the single value out of a list, which is returned
        by ``rvs``.

        Args:
            config (:obj:`dict`): dictionary to be filled in as the
                configuration for `tune.run`.

        """
        if (self.search_optimization == "bayesian"
                or isinstance(self.search_optimization, BayesOptSearch)):
            return

        if isinstance(self.param_distributions, list):
            return

        samples = 1
        all_lists = True
        for key, distribution in self.param_distributions.items():
            if isinstance(distribution, list):
                import random

                def get_sample(dist):
                    return lambda spec: dist[random.randint(0, len(dist) - 1)]

                config[key] = tune.sample_from(get_sample(distribution))
                samples *= len(distribution)
            else:
                all_lists = False

                def get_sample(dist):
                    return lambda spec: dist.rvs(1)[0]

                config[key] = tune.sample_from(get_sample(distribution))
        if all_lists:
            self.num_samples = min(self.num_samples, samples)

    def _tune_run(self, config, resources_per_trial):
        """Wrapper to call ``tune.run``. Multiple estimators are generated when
        early stopping is possible, whereas a single estimator is
        generated when  early stopping is not possible.

        Args:
            config (dict): Configurations such as hyperparameters to run
            ``tune.run`` on.

            resources_per_trial (dict): Resources to use per trial within Ray.
                Accepted keys are `cpu`, `gpu` and custom resources, and values
                are integers specifying the number of each resource to use.

        Returns:
            analysis (:obj:`ExperimentAnalysis`): Object returned by
                `tune.run`.

        """
        if self.early_stopping:
            config["estimator"] = [
                clone(self.estimator) for _ in range(self.n_splits)
            ]
        else:
            config["estimator"] = self.estimator

        if self.search_optimization == "random":
            if isinstance(self.param_distributions, list):
                analysis = tune.run(
                    _Trainable,
                    scheduler=self.scheduler,
                    search_alg=RandomListSearcher(self.param_distributions),
                    reuse_actors=True,
                    verbose=self.verbose,
                    stop={"training_iteration": self.max_iters},
                    num_samples=self.num_samples,
                    config=config,
                    checkpoint_at_end=True,
                    resources_per_trial=resources_per_trial,
                )
            else:
                analysis = tune.run(
                    _Trainable,
                    scheduler=self.scheduler,
                    reuse_actors=True,
                    verbose=self.verbose,
                    stop={"training_iteration": self.max_iters},
                    num_samples=self.num_samples,
                    config=config,
                    checkpoint_at_end=True,
                    resources_per_trial=resources_per_trial,
                )
        else:
            if self.search_optimization == "bayesian":
                search_algo = BayesOptSearch(
                    space=self.param_distributions,
                    metric="average_test_score",
                    utility_kwargs={
                        "kind": "ucb",
                        "kappa": 2.5,
                        "xi": 0.0
                    })
            else:
                search_algo = self.search_optimization

            analysis = tune.run(
                _Trainable,
                search_alg=search_algo,
                scheduler=self.scheduler,
                reuse_actors=True,
                verbose=self.verbose,
                stop={"training_iteration": self.max_iters},
                num_samples=self.num_samples,
                config=config,
                checkpoint_at_end=True,
                resources_per_trial=resources_per_trial,
            )

<<<<<<< HEAD
=======
        return analysis


class TuneGridSearchCV(TuneBaseSearchCV):
    """Exhaustive search over specified parameter values for an estimator.

    Important members are fit, predict.

    GridSearchCV implements a "fit" and a "score" method. It also implements
    "predict", "predict_proba", "decision_function", "transform" and
    "inverse_transform" if they are implemented in the estimator used.

    The parameters of the estimator used to apply these methods are optimized
    by cross-validated grid-search over a parameter grid.

    Args:
        estimator (:obj:`estimator`): This is assumed to implement the
                scikit-learn estimator interface.
                Either estimator needs to provide a ``score`` function,
                or ``scoring`` must be passed.

        param_grid (:obj:`dict` or :obj:`list` of :obj:`dict`):
            Dictionary with parameters names (string) as keys and lists of
            parameter settings to try as values, or a list of such
            dictionaries, in which case the grids spanned by each dictionary
            in the list are explored. This enables searching over any sequence
            of parameter settings.

        scheduler (str or :obj:`TrialScheduler`, optional):
            Scheduler for executing fit. Refer to ray.tune.schedulers for all
            options. If a string is given, a scheduler will be created with
            default parameters. To specify parameters of the scheduler, pass in
            a scheduler object instead of a string. The scheduler will be
            used if the estimator supports partial fitting to stop fitting to a
            hyperparameter configuration if it performs poorly.

            If None, the FIFO scheduler will be used. Defaults to None.

        scoring (str, :obj:`callable`, :obj:`list`, :obj:`tuple`, :obj:`dict`
            or None):
            A single string (see :ref:`scoring_parameter`) or a callable
            (see :ref:`scoring`) to evaluate the predictions on the test set.

            For evaluating multiple metrics, either give a list of (unique)
            strings or a dict with names as keys and callables as values.

            NOTE that when using custom scorers, each scorer should return a
            single value. Metric functions returning a list/array of values can
            be wrapped into multiple scorers that return one value each.

            If None, the estimator's score method is used. Defaults to None.

        n_jobs (int):
            Number of jobs to run in parallel. None or -1 means using all
            processors. Defaults to None.

        cv (int, :obj`cross-validation generator` or :obj:`iterable`):
            Determines the cross-validation splitting strategy.

            Possible inputs for cv are:
            - None, to use the default 5-fold cross validation,
            - integer, to specify the number of folds in a `(Stratified)KFold`,
            - An iterable yielding (train, test) splits as arrays of indices.

            For integer/None inputs, if the estimator is a classifier and ``y``
            is either binary or multiclass, :class:`StratifiedKFold` is used.
            In all other cases, :class:`KFold` is used. Defaults to None.

        refit (bool, str, or :obj:`callable`):
            Refit an estimator using the best found parameters on the whole
            dataset.

            For multiple metric evaluation, this needs to be a string denoting
            the scorer that would be used to find the best parameters for
            refitting the estimator at the end.

            The refitted estimator is made available at the ``best_estimator_``
            attribute and permits using ``predict`` directly on this
            ``GridSearchCV`` instance.

            Also for multiple metric evaluation, the attributes
            ``best_index_``, ``best_score_`` and ``best_params_`` will only be
            available if ``refit`` is set and all of them will be determined
            w.r.t this specific scorer. ``best_score_`` is not returned if
            refit is callable.

            See ``scoring`` parameter to know more about multiple metric
            evaluation.

            Defaults to True.

        verbose (int):
            Controls the verbosity: 0 = silent, 1 = only status updates,
            2 = status and trial results. Defaults to 0.

        error_score ('raise' or int or float):
            Value to assign to the score if an error occurs in estimator
            fitting. If set to 'raise', the error is raised. If a numeric value
            is given, FitFailedWarning is raised. This parameter does not
            affect the refit step, which will always raise the error.
            Defaults to np.nan.

        return_train_score (bool):
            If ``False``, the ``cv_results_`` attribute will not include
            training scores. Defaults to False.

            Computing training scores is used to get insights on how different
            parameter settings impact the overfitting/underfitting trade-off.

            However computing the scores on the training set can be
            computationally expensive and is not strictly required to select
            the parameters that yield the best generalization performance.

        max_iters (int):
            Indicates the maximum number of epochs to run for each
            hyperparameter configuration sampled (specified by ``n_iter``).
            This parameter is used for early stopping. Defaults to 10.

    """

    def __init__(
            self,
            estimator,
            param_grid,
            scheduler=None,
            scoring=None,
            n_jobs=None,
            cv=5,
            refit=True,
            verbose=0,
            error_score="raise",
            return_train_score=False,
            early_stopping=False,
            max_iters=10,
    ):
        super(TuneGridSearchCV, self).__init__(
            estimator=estimator,
            scheduler=scheduler,
            scoring=scoring,
            n_jobs=n_jobs,
            cv=cv,
            refit=refit,
            error_score=error_score,
            return_train_score=return_train_score,
            early_stopping=early_stopping,
            max_iters=max_iters,
        )

        _check_param_grid(param_grid)
        self.param_grid = param_grid

    def _fill_config_hyperparam(self, config):
        """Fill in the ``config`` dictionary with the hyperparameters.

        Each distribution is converted to a list, then returns a
        dictionary showing the values of the hyperparameters that
        have been grid searched over.

        Args:
            config (:obj:`dict`): dictionary to be filled in as the
                configuration for `tune.run`.

        """
        if isinstance(self.param_grid, list):
            return

        for key, distribution in self.param_grid.items():
            config[key] = tune.grid_search(list(distribution))

    def _list_grid_num_samples(self):
        """Calculate the num_samples for `tune.run`.

        This is used when a list of dictionaries is passed in
        for the `param_grid`
        """
        return len(list(ParameterGrid(self.param_grid)))

    def _tune_run(self, config, resources_per_trial):
        """Wrapper to call ``tune.run``. Multiple estimators are generated when
        early stopping is possible, whereas a single estimator is
        generated when  early stopping is not possible.

        Args:
            config (dict): Configurations such as hyperparameters to run
                ``tune.run`` on.

            resources_per_trial (dict): Resources to use per trial within Ray.
                Accepted keys are `cpu`, `gpu` and custom resources, and values
                are integers specifying the number of each resource to use.

        Returns:
            analysis (:obj:`ExperimentAnalysis`): Object returned by
                `tune.run`.

        """
        if self.early_stopping:
            config["estimator"] = [
                clone(self.estimator) for _ in range(self.n_splits)
            ]
        else:
            config["estimator"] = self.estimator

        if isinstance(self.param_grid, list):
            analysis = tune.run(
                _Trainable,
                search_alg=ListSearcher(self.param_grid),
                num_samples=self._list_grid_num_samples(),
                scheduler=self.scheduler,
                reuse_actors=True,
                verbose=self.verbose,
                stop={"training_iteration": self.max_iters},
                config=config,
                checkpoint_at_end=True,
                resources_per_trial=resources_per_trial,
            )
        else:
            analysis = tune.run(
                _Trainable,
                scheduler=self.scheduler,
                reuse_actors=True,
                verbose=self.verbose,
                stop={"training_iteration": self.max_iters},
                config=config,
                checkpoint_at_end=True,
                resources_per_trial=resources_per_trial,
            )

>>>>>>> 7b68dbe4
        return analysis<|MERGE_RESOLUTION|>--- conflicted
+++ resolved
@@ -1,24 +1,8 @@
 """A search interface over distributions built with a Ray Tune back-end.
 """
 
-<<<<<<< HEAD
 from tune_basesearch import TuneBaseSearchCV
 from _trainable import _Trainable
-=======
-from collections import defaultdict
-from scipy.stats import rankdata
-from sklearn.base import BaseEstimator
-from sklearn.utils.validation import check_is_fitted
-from sklearn.model_selection import (
-    cross_validate,
-    check_cv,
-)
-from sklearn.model_selection._search import _check_param_grid
-from sklearn.model_selection import ParameterGrid
-from sklearn.metrics import check_scoring
-from sklearn.base import is_classifier
-from sklearn.utils.metaestimators import _safe_split
->>>>>>> 7b68dbe4
 from sklearn.base import clone
 from ray import tune
 from ray.tune.suggest.bayesopt import BayesOptSearch
@@ -26,686 +10,6 @@
 import numpy as np
 import warnings
 
-
-<<<<<<< HEAD
-=======
-# Helper class to train models
-class _Trainable(Trainable):
-    """Class to be passed in as the first argument of tune.run to train models.
-
-    Overrides Ray Tune's Trainable class to specify the setup, train, save,
-    and restore routines.
-
-    """
-
-    def _setup(self, config):
-        """Sets up Trainable attributes during initialization.
-
-        Also sets up parameters for the sklearn estimator passed in.
-
-        Args:
-            config (dict): contains necessary parameters to complete the `fit`
-                routine for the estimator. Also includes parameters for early
-                stopping if it is set to true.
-
-        """
-        self.estimator = clone(config.pop("estimator"))
-        self.scheduler = config.pop("scheduler")
-        X_id = config.pop("X_id")
-        self.X = ray.get(X_id)
-
-        y_id = config.pop("y_id")
-        self.y = ray.get(y_id)
-        self.groups = config.pop("groups")
-        self.fit_params = config.pop("fit_params")
-        self.scoring = config.pop("scoring")
-        self.early_stopping = config.pop("early_stopping")
-        self.max_iters = config.pop("max_iters")
-        self.cv = config.pop("cv")
-        self.return_train_score = config.pop("return_train_score")
-        self.estimator_config = config
-
-        if self.early_stopping:
-            n_splits = self.cv.get_n_splits(self.X, self.y)
-            self.fold_scores = np.zeros(n_splits)
-            self.fold_train_scores = np.zeros(n_splits)
-            for i in range(n_splits):
-                self.estimator[i].set_params(**self.estimator_config)
-        else:
-            self.estimator.set_params(**self.estimator_config)
-
-    def _train(self):
-        """Trains one iteration of the model called when ``tune.run`` is called.
-
-        Different routines are run depending on if the ``early_stopping``
-        attribute is True or not.
-
-        If ``self.early_stopping`` is True, each fold is fit with
-        `partial_fit`, which stops training the model if the validation
-        score is not improving for a particular fold.
-
-        Otherwise, run the full cross-validation procedure.
-
-        In both cases, the average test accuracy is returned over all folds,
-        as well as the individual folds' accuracies as a dictionary.
-
-        Returns:
-            ret (:obj:`dict): Dictionary of results as a basis for
-                ``cv_results_`` for one of the cross-validation interfaces.
-
-        """
-        if self.early_stopping:
-            for i, (train, test) in enumerate(self.cv.split(self.X, self.y)):
-                X_train, y_train = _safe_split(self.estimator[i], self.X,
-                                               self.y, train)
-                X_test, y_test = _safe_split(
-                    self.estimator[i],
-                    self.X,
-                    self.y,
-                    test,
-                    train_indices=train)
-                self.estimator[i].partial_fit(X_train, y_train,
-                                              np.unique(self.y))
-                if self.return_train_score:
-                    self.fold_train_scores[i] = self.scoring(
-                        self.estimator[i], X_train, y_train)
-                self.fold_scores[i] = self.scoring(self.estimator[i], X_test,
-                                                   y_test)
-
-            ret = {}
-            total = 0
-            for i, score in enumerate(self.fold_scores):
-                total += score
-                key_str = f"split{i}_test_score"
-                ret[key_str] = score
-            self.mean_score = total / len(self.fold_scores)
-            ret["average_test_score"] = self.mean_score
-
-            if self.return_train_score:
-                total = 0
-                for i, score in enumerate(self.fold_train_scores):
-                    total += score
-                    key_str = f"split{i}_train_score"
-                    ret[key_str] = score
-                self.mean_train_score = total / len(self.fold_train_scores)
-                ret["average_train_score"] = self.mean_train_score
-
-            return ret
-        else:
-            scores = cross_validate(
-                self.estimator,
-                self.X,
-                self.y,
-                cv=self.cv,
-                fit_params=self.fit_params,
-                groups=self.groups,
-                scoring=self.scoring,
-                return_train_score=self.return_train_score,
-            )
-
-            ret = {}
-            for i, score in enumerate(scores["test_score"]):
-                key_str = f"split{i}_test_score"
-                ret[key_str] = score
-            self.test_accuracy = sum(scores["test_score"]) / len(
-                scores["test_score"])
-            ret["average_test_score"] = self.test_accuracy
-
-            if self.return_train_score:
-                for i, score in enumerate(scores["train_score"]):
-                    key_str = f"split{i}_train_score"
-                    ret[key_str] = score
-                self.train_accuracy = sum(scores["train_score"]) / len(
-                    scores["train_score"])
-                ret["average_train_score"] = self.train_accuracy
-
-            return ret
-
-    def _save(self, checkpoint_dir):
-        """Creates a checkpoint in ``checkpoint_dir``, creating a pickle file.
-
-        Args:
-            checkpoint_dir (str): file path to store pickle checkpoint.
-
-        Returns:
-            path (str): file path to the pickled checkpoint file.
-
-        """
-        path = os.path.join(checkpoint_dir, "checkpoint")
-        with open(path, "wb") as f:
-            try:
-                cpickle.dump(self.estimator, f)
-                self.pickled = True
-            except PicklingError:
-                self.pickled = False
-                warnings.warn("{} could not be pickled. "
-                              "Restoring estimators may run into issues."
-                              .format(self.estimator))
-        return path
-
-    def _restore(self, checkpoint):
-        """Loads a checkpoint created from `_save`.
-
-        Args:
-            checkpoint (str): file path to pickled checkpoint file.
-
-        """
-        if self.pickled:
-            with open(checkpoint, "rb") as f:
-                self.estimator = cpickle.load(f)
-        else:
-            warnings.warn("No estimator restored")
-
-    def reset_config(self, new_config):
-        return False
-
-
-class TuneBaseSearchCV(BaseEstimator):
-    """Abstract base class for TuneGridSearchCV and TuneSearchCV"""
-
-    defined_schedulers = [
-        "PopulationBasedTraining", "AsyncHyperBandScheduler",
-        "HyperBandScheduler", "HyperBandForBOHB", "MedianStoppingRule",
-        "ASHAScheduler"
-    ]
-
-    @property
-    def _estimator_type(self):
-        """str: Returns the estimator's estimator type, such as 'classifier'
-        or 'regressor'.
-
-        """
-        return self.estimator._estimator_type
-
-    @property
-    def best_params_(self):
-        """dict: Parameter setting that gave the best results on the hold
-        out data.
-
-        For multi-metric evaluation, this is present only if ``refit`` is
-        specified.
-
-        """
-        self._check_if_refit("best_params_")
-        return self.best_params
-
-    @property
-    def best_score_(self):
-        """float: Mean cross-validated score of the best_estimator
-
-        For multi-metric evaluation, this is present only if ``refit``
-        is specified.
-
-        """
-        self._check_if_refit("best_score_")
-        return self.best_score
-
-    @property
-    def classes_(self):
-        """list: Get the list of unique classes found in the target `y`."""
-        self._check_is_fitted("classes_")
-        return self.best_estimator_.classes_
-
-    @property
-    def decision_function(self):
-        """function: Get decision_function on the estimator with the best
-        found parameters.
-
-        Only available if ``refit=True`` and the underlying estimator supports
-        ``decision_function``.
-
-        """
-        self._check_is_fitted("decision_function")
-        return self.best_estimator_.decision_function
-
-    @property
-    def inverse_transform(self):
-        """function: Get inverse_transform on the estimator with the best found
-        parameters.
-
-        Only available if the underlying estimator implements
-        ``inverse_transform`` and ``refit=True``.
-
-        """
-        self._check_is_fitted("inverse_transform")
-        return self.best_estimator_.inverse_transform
-
-    @property
-    def predict(self):
-        """function: Get predict on the estimator with the best found
-        parameters.
-
-        Only available if ``refit=True`` and the underlying estimator supports
-        ``predict``.
-
-        """
-        self._check_is_fitted("predict")
-        return self.best_estimator_.predict
-
-    @property
-    def predict_log_proba(self):
-        """function: Get predict_log_proba on the estimator with the best found
-        parameters.
-
-        Only available if ``refit=True`` and the underlying estimator supports
-        ``predict_log_proba``.
-
-        """
-        self._check_is_fitted("predict_log_proba")
-        return self.best_estimator_.predict_log_proba
-
-    @property
-    def predict_proba(self):
-        """function: Get predict_proba on the estimator with the best found
-        parameters.
-
-        Only available if ``refit=True`` and the underlying estimator supports
-        ``predict_proba``.
-
-        """
-        self._check_is_fitted("predict_proba")
-        return self.best_estimator_.predict_proba
-
-    @property
-    def transform(self):
-        """function: Get transform on the estimator with the best found
-        parameters.
-
-        Only available if the underlying estimator supports ``transform`` and
-        ``refit=True``.
-
-        """
-        self._check_is_fitted("transform")
-        return self.best_estimator_.transform
-
-    def _check_params(self):
-        """Helper method to see if parameters passed in are valid.
-
-        Raises:
-            ValueError: if parameters are invalid.
-
-        """
-        if not hasattr(self.estimator, "fit"):
-            raise ValueError("estimator must be a scikit-learn estimator.")
-
-    def _check_if_refit(self, attr):
-        """Helper method to see if the requested property is available based
-        on the `refit` argument.
-
-        Args:
-            attr (str): Attribute requested by the user.
-
-        Raises:
-            AttributeError: If `self.refit` is False.
-
-        """
-        if not self.refit:
-            raise AttributeError("'{}' is not a valid attribute with "
-                                 "'refit=False'.".format(attr))
-
-    def _check_is_fitted(self, method_name):
-        """Helper method to see if the estimator has been fitted.
-
-        Args:
-            method_name (str): String of the method name called from the user.
-
-        Raises:
-            NotFittedError: If the estimator has not been fitted.
-            TypeError: If the estimator is invalid (i.e. doesn't implement
-                the sklearn estimator interface).
-
-        """
-        if not self.refit:
-            msg = ("This {0} instance was initialized with refit=False. {1} "
-                   "is available only after refitting on the best "
-                   "parameters.").format(type(self).__name__, method_name)
-            raise NotFittedError(msg)
-        else:
-            check_is_fitted(self)
-
-    def __init__(
-            self,
-            estimator,
-            scheduler=None,
-            scoring=None,
-            n_jobs=None,
-            cv=5,
-            refit=True,
-            verbose=0,
-            error_score="raise",
-            return_train_score=False,
-            early_stopping=False,
-            max_iters=10,
-    ):
-        self.estimator = estimator
-        self.early_stopping = early_stopping
-
-        if self.early_stopping and self._can_early_stop():
-            self.max_iters = max_iters
-            if isinstance(scheduler, str):
-                if scheduler in TuneBaseSearchCV.defined_schedulers:
-                    if scheduler == "PopulationBasedTraining":
-                        self.scheduler = PopulationBasedTraining(
-                            metric="average_test_score")
-                    elif scheduler == "AsyncHyperBandScheduler":
-                        self.scheduler = AsyncHyperBandScheduler(
-                            metric="average_test_score")
-                    elif scheduler == "HyperBandScheduler":
-                        self.scheduler = HyperBandScheduler(
-                            metric="average_test_score")
-                    elif scheduler == "HyperBandForBOHB":
-                        self.scheduler = HyperBandForBOHB(
-                            metric="average_test_score")
-                    elif scheduler == "MedianStoppingRule":
-                        self.scheduler = MedianStoppingRule(
-                            metric="average_test_score")
-                    elif scheduler == "ASHAScheduler":
-                        self.scheduler = ASHAScheduler(
-                            metric="average_test_score")
-                else:
-                    raise ValueError("{} is not a defined scheduler. "
-                                     "Check the list of available schedulers."
-                                     .format(scheduler))
-            elif isinstance(scheduler, TrialScheduler):
-                self.scheduler = scheduler
-                self.scheduler.metric = "average_test_score"
-            elif scheduler is None:
-                self.scheduler = ASHAScheduler(metric="average_test_score")
-            else:
-                raise TypeError("Scheduler must be a str or tune scheduler")
-        else:
-            warnings.warn("Early stopping is not enabled. "
-                          "This may be because the estimator "
-                          "does not have `partial_fit`")
-
-            self.max_iters = 1
-            self.scheduler = None
-
-        self.cv = cv
-        self.scoring = scoring
-        self.n_jobs = n_jobs
-        self.refit = refit
-        self.verbose = verbose
-        self.error_score = error_score
-        self.return_train_score = return_train_score
-
-    def fit(self, X, y=None, groups=None, **fit_params):
-        """Run fit with all sets of parameters. ``tune.run`` is used to perform
-        the fit procedure, which is put in a helper function ``_tune_run``.
-
-        Args:
-            X (:obj:`array-like` (shape = [n_samples, n_features])):
-                Training vector, where n_samples is the number of samples and
-                n_features is the number of features.
-            y (:obj:`array-like` (shape = [n_samples] or
-                [n_samples, n_output]), optional):
-                Target relative to X for classification or regression;
-                None for unsupervised learning.
-            groups (:obj:`array-like` (shape (n_samples,)), optional):
-                Group labels for the samples used while splitting the dataset
-                into train/test set. Only used in conjunction with a "Group"
-                `cv` instance (e.g., `GroupKFold`).
-            **fit_params (:obj:`dict` of str):
-                Parameters passed to the ``fit`` method of the estimator.
-
-        Returns:
-            :obj:`TuneBaseSearchCV` child instance, after fitting.
-
-        """
-        ray.init(ignore_reinit_error=True, configure_logging=False)
-
-        self._check_params()
-        classifier = is_classifier(self.estimator)
-        cv = check_cv(cv=self.cv, y=y, classifier=classifier)
-        self.n_splits = cv.get_n_splits(X, y, groups)
-        self.scoring = check_scoring(self.estimator, scoring=self.scoring)
-        resources_per_trial = None
-        if self.n_jobs and self.n_jobs != -1:
-            resources_per_trial = {"cpu": self.n_jobs, "gpu": 0}
-
-        X_id = ray.put(X)
-        y_id = ray.put(y)
-
-        config = {}
-        config["scheduler"] = self.scheduler
-        config["X_id"] = X_id
-        config["y_id"] = y_id
-        config["groups"] = groups
-        config["cv"] = cv
-        config["fit_params"] = fit_params
-        config["scoring"] = self.scoring
-        config["early_stopping"] = self.early_stopping
-        config["max_iters"] = self.max_iters
-        config["return_train_score"] = self.return_train_score
-
-        self._fill_config_hyperparam(config)
-        analysis = self._tune_run(config, resources_per_trial)
-
-        self.cv_results_ = self._format_results(self.n_splits, analysis)
-
-        if self.refit:
-            best_config = analysis.get_best_config(
-                metric="average_test_score", mode="max")
-            self.best_params = self._clean_config_dict(best_config)
-            self.best_estimator_ = clone(self.estimator)
-            self.best_estimator_.set_params(**self.best_params)
-            self.best_estimator_.fit(X, y, **fit_params)
-
-            df = analysis.dataframe(metric="average_test_score", mode="max")
-            self.best_score = df["average_test_score"].iloc[df[
-                "average_test_score"].idxmax()]
-
-        ray.shutdown()
-
-        return self
-
-    def score(self, X, y=None):
-        """Compute the score(s) of an estimator on a given test set.
-
-        Args:
-            X (:obj:`array-like` (shape = [n_samples, n_features])):
-                Input data, where n_samples is the number of samples and
-                n_features is the number of features.
-            y (:obj:`array-like` (shape = [n_samples] or
-                [n_samples, n_output]), optional):
-                Target relative to X for classification or regression;
-                None for unsupervised learning.
-
-        Returns:
-            float: computed score
-
-        """
-        return self.scoring(self.best_estimator_, X, y)
-
-    def _can_early_stop(self):
-        """Helper method to determine if it is possible to do early stopping.
-
-        Only sklearn estimators with partial_fit can be early stopped.
-
-        Returns:
-            bool: if the estimator can early stop
-
-        """
-        return (hasattr(self.estimator, "partial_fit")
-                and callable(getattr(self.estimator, "partial_fit", None)))
-
-    def _fill_config_hyperparam(self, config):
-        """Fill in the ``config`` dictionary with the hyperparameters.
-
-        For RandomizedSearchCV, samples are pulled from the distribution
-        to be saved in the ``config`` dictionary.
-        For GridSearchCV, the list is directly saved in the ``config``
-        dictionary.
-
-        Implement this functionality in a child class.
-
-        Args:
-            config (:obj:`dict`): dictionary to be filled in as the
-                configuration for `tune.run`.
-
-        """
-        raise NotImplementedError("Define in child class")
-
-    def _tune_run(self, config, resources_per_trial):
-        """Wrapper to call ``tune.run``. Implement this in a child class.
-
-        Args:
-            config (:obj:`dict`): dictionary to be passed in as the
-                configuration for `tune.run`.
-            resources_per_trial (:obj:`dict` of int): dictionary specifying the
-                number of cpu's and gpu's to use to train the model.
-
-        """
-        raise NotImplementedError("Define in child class")
-
-    def _clean_config_dict(self, config):
-        """Helper to remove keys from the ``config`` dictionary returned from
-        ``tune.run``.
-
-        Args:
-            config (:obj:`dict`): Dictionary of all hyperparameter
-                configurations and extra output from ``tune.run``., Keys for
-                hyperparameters are the hyperparameter variable names
-                and the values are the numeric values set to those variables.
-
-        Returns:
-            config (:obj:`dict`): Dictionary of all hyperparameter
-                configurations without the output from ``tune.run``., Keys for
-                hyperparameters are the hyperparameter variable names
-                and the values are the numeric values set to those variables.
-        """
-        for key in [
-                "estimator",
-                "scheduler",
-                "X_id",
-                "y_id",
-                "groups",
-                "cv",
-                "fit_params",
-                "scoring",
-                "early_stopping",
-                "max_iters",
-                "return_train_score",
-        ]:
-            config.pop(key, None)
-        return config
-
-    def _format_results(self, n_splits, out):
-        """Helper to generate the ``cv_results_`` dictionary.
-
-        Args:
-            n_splits (int): integer specifying the number of folds when doing
-                cross-validation.
-            out (:obj:`ExperimentAnalysis`): Object returned by `tune.run`.
-
-        Returns:
-            results (:obj:`dict`): Dictionary of results to use for the
-                interface's ``cv_results_``.
-
-        """
-        dfs = list(out.fetch_trial_dataframes().values())
-        finished = [df[df["done"]] for df in dfs]
-        test_scores = [
-            df[[
-                col for col in dfs[0].columns
-                if "split" in col and "test_score" in col
-            ]].to_numpy() for df in finished
-        ]
-        if self.return_train_score:
-            train_scores = [
-                df[[
-                    col for col in dfs[0].columns
-                    if "split" in col and "train_score" in col
-                ]].to_numpy() for df in finished
-            ]
-        else:
-            train_scores = None
-
-        configs = out.get_all_configs()
-        candidate_params = [
-            self._clean_config_dict(configs[config_key])
-            for config_key in configs
-        ]
-
-        results = {"params": candidate_params}
-        n_candidates = len(candidate_params)
-
-        def _store(
-                results,
-                key_name,
-                array,
-                n_splits,
-                n_candidates,
-                weights=None,
-                splits=False,
-                rank=False,
-        ):
-            """A small helper to store the scores/times to the cv_results_"""
-            # When iterated first by n_splits and then by parameters
-            array = np.array(
-                array, dtype=np.float64).reshape((n_candidates, n_splits))
-            if splits:
-                for split_i in range(n_splits):
-                    results["split%d_%s" % (split_i,
-                                            key_name)] = array[:, split_i]
-
-            array_means = np.average(array, axis=1, weights=weights)
-            results["mean_%s" % key_name] = array_means
-            # Weighted std is not directly available in numpy
-            array_stds = np.sqrt(
-                np.average(
-                    (array - array_means[:, np.newaxis])**2,
-                    axis=1,
-                    weights=weights))
-            results["std_%s" % key_name] = array_stds
-
-            if rank:
-                results["rank_%s" % key_name] = np.asarray(
-                    rankdata(-array_means, method="min"), dtype=np.int32)
-
-        _store(
-            results,
-            "test_score",
-            test_scores,
-            n_splits,
-            n_candidates,
-            splits=True,
-            rank=True,
-        )
-        if self.return_train_score:
-            _store(
-                results,
-                "train_score",
-                train_scores,
-                n_splits,
-                n_candidates,
-                splits=True,
-                rank=True,
-            )
-
-        results["time_total_s"] = np.array(
-            [df["time_total_s"].to_numpy() for df in finished]).flatten()
-
-        # Use one MaskedArray and mask all the places where the param is not
-        # applicable for that candidate. Use defaultdict as each candidate may
-        # not contain all the params
-        param_results = defaultdict(
-            lambda: MaskedArray(
-                np.empty(n_candidates),
-                mask=True,
-                dtype=object,
-            )
-        )
-        for cand_i, params in enumerate(candidate_params):
-            for name, value in params.items():
-                param_results["param_%s" % name][cand_i] = value
-
-        results.update(param_results)
-
-        return results
-
-
->>>>>>> 7b68dbe4
 class TuneSearchCV(TuneBaseSearchCV):
     """Generic, non-grid search on hyper parameters.
 
@@ -1075,234 +379,4 @@
                 resources_per_trial=resources_per_trial,
             )
 
-<<<<<<< HEAD
-=======
         return analysis
-
-
-class TuneGridSearchCV(TuneBaseSearchCV):
-    """Exhaustive search over specified parameter values for an estimator.
-
-    Important members are fit, predict.
-
-    GridSearchCV implements a "fit" and a "score" method. It also implements
-    "predict", "predict_proba", "decision_function", "transform" and
-    "inverse_transform" if they are implemented in the estimator used.
-
-    The parameters of the estimator used to apply these methods are optimized
-    by cross-validated grid-search over a parameter grid.
-
-    Args:
-        estimator (:obj:`estimator`): This is assumed to implement the
-                scikit-learn estimator interface.
-                Either estimator needs to provide a ``score`` function,
-                or ``scoring`` must be passed.
-
-        param_grid (:obj:`dict` or :obj:`list` of :obj:`dict`):
-            Dictionary with parameters names (string) as keys and lists of
-            parameter settings to try as values, or a list of such
-            dictionaries, in which case the grids spanned by each dictionary
-            in the list are explored. This enables searching over any sequence
-            of parameter settings.
-
-        scheduler (str or :obj:`TrialScheduler`, optional):
-            Scheduler for executing fit. Refer to ray.tune.schedulers for all
-            options. If a string is given, a scheduler will be created with
-            default parameters. To specify parameters of the scheduler, pass in
-            a scheduler object instead of a string. The scheduler will be
-            used if the estimator supports partial fitting to stop fitting to a
-            hyperparameter configuration if it performs poorly.
-
-            If None, the FIFO scheduler will be used. Defaults to None.
-
-        scoring (str, :obj:`callable`, :obj:`list`, :obj:`tuple`, :obj:`dict`
-            or None):
-            A single string (see :ref:`scoring_parameter`) or a callable
-            (see :ref:`scoring`) to evaluate the predictions on the test set.
-
-            For evaluating multiple metrics, either give a list of (unique)
-            strings or a dict with names as keys and callables as values.
-
-            NOTE that when using custom scorers, each scorer should return a
-            single value. Metric functions returning a list/array of values can
-            be wrapped into multiple scorers that return one value each.
-
-            If None, the estimator's score method is used. Defaults to None.
-
-        n_jobs (int):
-            Number of jobs to run in parallel. None or -1 means using all
-            processors. Defaults to None.
-
-        cv (int, :obj`cross-validation generator` or :obj:`iterable`):
-            Determines the cross-validation splitting strategy.
-
-            Possible inputs for cv are:
-            - None, to use the default 5-fold cross validation,
-            - integer, to specify the number of folds in a `(Stratified)KFold`,
-            - An iterable yielding (train, test) splits as arrays of indices.
-
-            For integer/None inputs, if the estimator is a classifier and ``y``
-            is either binary or multiclass, :class:`StratifiedKFold` is used.
-            In all other cases, :class:`KFold` is used. Defaults to None.
-
-        refit (bool, str, or :obj:`callable`):
-            Refit an estimator using the best found parameters on the whole
-            dataset.
-
-            For multiple metric evaluation, this needs to be a string denoting
-            the scorer that would be used to find the best parameters for
-            refitting the estimator at the end.
-
-            The refitted estimator is made available at the ``best_estimator_``
-            attribute and permits using ``predict`` directly on this
-            ``GridSearchCV`` instance.
-
-            Also for multiple metric evaluation, the attributes
-            ``best_index_``, ``best_score_`` and ``best_params_`` will only be
-            available if ``refit`` is set and all of them will be determined
-            w.r.t this specific scorer. ``best_score_`` is not returned if
-            refit is callable.
-
-            See ``scoring`` parameter to know more about multiple metric
-            evaluation.
-
-            Defaults to True.
-
-        verbose (int):
-            Controls the verbosity: 0 = silent, 1 = only status updates,
-            2 = status and trial results. Defaults to 0.
-
-        error_score ('raise' or int or float):
-            Value to assign to the score if an error occurs in estimator
-            fitting. If set to 'raise', the error is raised. If a numeric value
-            is given, FitFailedWarning is raised. This parameter does not
-            affect the refit step, which will always raise the error.
-            Defaults to np.nan.
-
-        return_train_score (bool):
-            If ``False``, the ``cv_results_`` attribute will not include
-            training scores. Defaults to False.
-
-            Computing training scores is used to get insights on how different
-            parameter settings impact the overfitting/underfitting trade-off.
-
-            However computing the scores on the training set can be
-            computationally expensive and is not strictly required to select
-            the parameters that yield the best generalization performance.
-
-        max_iters (int):
-            Indicates the maximum number of epochs to run for each
-            hyperparameter configuration sampled (specified by ``n_iter``).
-            This parameter is used for early stopping. Defaults to 10.
-
-    """
-
-    def __init__(
-            self,
-            estimator,
-            param_grid,
-            scheduler=None,
-            scoring=None,
-            n_jobs=None,
-            cv=5,
-            refit=True,
-            verbose=0,
-            error_score="raise",
-            return_train_score=False,
-            early_stopping=False,
-            max_iters=10,
-    ):
-        super(TuneGridSearchCV, self).__init__(
-            estimator=estimator,
-            scheduler=scheduler,
-            scoring=scoring,
-            n_jobs=n_jobs,
-            cv=cv,
-            refit=refit,
-            error_score=error_score,
-            return_train_score=return_train_score,
-            early_stopping=early_stopping,
-            max_iters=max_iters,
-        )
-
-        _check_param_grid(param_grid)
-        self.param_grid = param_grid
-
-    def _fill_config_hyperparam(self, config):
-        """Fill in the ``config`` dictionary with the hyperparameters.
-
-        Each distribution is converted to a list, then returns a
-        dictionary showing the values of the hyperparameters that
-        have been grid searched over.
-
-        Args:
-            config (:obj:`dict`): dictionary to be filled in as the
-                configuration for `tune.run`.
-
-        """
-        if isinstance(self.param_grid, list):
-            return
-
-        for key, distribution in self.param_grid.items():
-            config[key] = tune.grid_search(list(distribution))
-
-    def _list_grid_num_samples(self):
-        """Calculate the num_samples for `tune.run`.
-
-        This is used when a list of dictionaries is passed in
-        for the `param_grid`
-        """
-        return len(list(ParameterGrid(self.param_grid)))
-
-    def _tune_run(self, config, resources_per_trial):
-        """Wrapper to call ``tune.run``. Multiple estimators are generated when
-        early stopping is possible, whereas a single estimator is
-        generated when  early stopping is not possible.
-
-        Args:
-            config (dict): Configurations such as hyperparameters to run
-                ``tune.run`` on.
-
-            resources_per_trial (dict): Resources to use per trial within Ray.
-                Accepted keys are `cpu`, `gpu` and custom resources, and values
-                are integers specifying the number of each resource to use.
-
-        Returns:
-            analysis (:obj:`ExperimentAnalysis`): Object returned by
-                `tune.run`.
-
-        """
-        if self.early_stopping:
-            config["estimator"] = [
-                clone(self.estimator) for _ in range(self.n_splits)
-            ]
-        else:
-            config["estimator"] = self.estimator
-
-        if isinstance(self.param_grid, list):
-            analysis = tune.run(
-                _Trainable,
-                search_alg=ListSearcher(self.param_grid),
-                num_samples=self._list_grid_num_samples(),
-                scheduler=self.scheduler,
-                reuse_actors=True,
-                verbose=self.verbose,
-                stop={"training_iteration": self.max_iters},
-                config=config,
-                checkpoint_at_end=True,
-                resources_per_trial=resources_per_trial,
-            )
-        else:
-            analysis = tune.run(
-                _Trainable,
-                scheduler=self.scheduler,
-                reuse_actors=True,
-                verbose=self.verbose,
-                stop={"training_iteration": self.max_iters},
-                config=config,
-                checkpoint_at_end=True,
-                resources_per_trial=resources_per_trial,
-            )
-
->>>>>>> 7b68dbe4
-        return analysis