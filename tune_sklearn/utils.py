from sklearn.metrics import check_scoring
from sklearn.pipeline import Pipeline
from tune_sklearn._detect_xgboost import is_xgboost_model
import numpy as np
from enum import Enum


class EarlyStopping(Enum):
    PARTIAL_FIT = 1
    WARM_START_ITER = 2
    WARM_START_ENSEMBLE = 3
    XGB = 4
    NO_EARLY_STOP = 5


def check_partial_fit(estimator):
    return callable(getattr(estimator, "partial_fit", None))


def check_is_pipeline(estimator):
    return isinstance(estimator, Pipeline)


def check_warm_start_iter(estimator):
    from sklearn.tree import BaseDecisionTree
    from sklearn.ensemble import BaseEnsemble
    is_not_tree_subclass = not issubclass(type(estimator), BaseDecisionTree)
    is_not_ensemble_subclass = not issubclass(type(estimator), BaseEnsemble)

    return (hasattr(estimator, "warm_start")
            and hasattr(estimator, "max_iter") and is_not_ensemble_subclass
            and is_not_tree_subclass)


def check_warm_start_ensemble(estimator):
    from sklearn.ensemble import BaseEnsemble
    is_ensemble_subclass = issubclass(type(estimator), BaseEnsemble)

    return (hasattr(estimator, "warm_start")
            and hasattr(estimator, "n_estimators") and is_ensemble_subclass)


<<<<<<< HEAD
def check_error_warm_start(estimator, estimator_config):
    early_stop_type = get_early_stop_type(estimator)
    if (early_stop_type == EarlyStopping.WARM_START_ITER
            and "max_iter" in estimator_config):
        raise ValueError("tune-sklearn uses `max_iter` to warm "
                         "start, so this parameter can't be "
                         "set when warm start early stopping. ")
    if (early_stop_type == EarlyStopping.WARM_START_ENSEMBLE
            and "n_estimators" in estimator_config):
        raise ValueError("tune-sklearn uses `n_estimators` to warm "
                         "start, so this parameter can't be "
                         "set when warm start early stopping. ")
=======
def check_error_warm_start(early_stop_type, estimator_config, estimator):
    if check_is_pipeline(estimator):
        if (early_stop_type == EarlyStopping.WARM_START_ITER
                and f"{estimator.steps[-1][0]}__max_iter" in estimator_config):
            raise ValueError("tune-sklearn uses `max_iter` to warm "
                             "start, so this parameter can't be "
                             "set when warm start early stopping. ")

        if (early_stop_type == EarlyStopping.WARM_START_ENSEMBLE and
                f"{estimator.steps[-1][0]}__n_estimators" in estimator_config):
            raise ValueError("tune-sklearn uses `n_estimators` to warm "
                             "start, so this parameter can't be "
                             "set when warm start early stopping. ")
    else:
        if (early_stop_type == EarlyStopping.WARM_START_ITER
                and "max_iter" in estimator_config):
            raise ValueError("tune-sklearn uses `max_iter` to warm "
                             "start, so this parameter can't be "
                             "set when warm start early stopping. ")
        if (early_stop_type == EarlyStopping.WARM_START_ENSEMBLE
                and "n_estimators" in estimator_config):
            raise ValueError("tune-sklearn uses `n_estimators` to warm "
                             "start, so this parameter can't be "
                             "set when warm start early stopping. ")
>>>>>>> 9c9f0b96


def get_early_stop_type(estimator, early_stopping):
    if not early_stopping:
        return EarlyStopping.NO_EARLY_STOP
    can_partial_fit = check_partial_fit(estimator)
    can_warm_start_iter = check_warm_start_iter(estimator)
    can_warm_start_ensemble = check_warm_start_ensemble(estimator)
    is_xgb = is_xgboost_model(estimator)

    if can_partial_fit:
        return EarlyStopping.PARTIAL_FIT
    elif can_warm_start_iter:
        return EarlyStopping.WARM_START_ITER
    elif can_warm_start_ensemble:
        return EarlyStopping.WARM_START_ENSEMBLE
    elif is_xgb:
        return EarlyStopping.XGB
    else:
        return EarlyStopping.NO_EARLY_STOP


def _aggregate_score_dicts(scores):
    """Aggregate the list of dict to dict of np ndarray
    The aggregated output of _fit_and_score will be a list of dict
    of form [{'prec': 0.1, 'acc':1.0}, {'prec': 0.1, 'acc':1.0}, ...]
    Convert it to a dict of array {'prec': np.array([0.1 ...]), ...}
    Parameters
    ----------
    scores : list of dict
        List of dicts of the scores for all scorers. This is a flat list,
        assumed originally to be of row major order.
    Example
    -------
    >>> scores = [{'a': 1, 'b':10}, {'a': 2, 'b':2}, {'a': 3, 'b':3},
    ...           {'a': 10, 'b': 10}]                         # doctest: +SKIP
    >>> _aggregate_score_dicts(scores)                        # doctest: +SKIP
    {'a': array([1, 2, 3, 10]),
     'b': array([10, 2, 3, 10])}
    """
    return {
        key: np.asarray([score[key] for score in scores])
        for key in scores[0]
    }


def _check_multimetric_scoring(estimator, scoring=None):
    """Check the scoring parameter in cases when multiple metrics are allowed
    Parameters
    ----------
    estimator : sklearn estimator instance
        The estimator for which the scoring will be applied.
    scoring : string, callable, list/tuple, dict or None, default: None
        A single string (see :ref:`scoring_parameter`) or a callable
        (see :ref:`scoring`) to evaluate the predictions on the test set.
        For evaluating multiple metrics, either give a list of (unique) strings
        or a dict with names as keys and callables as values.
        NOTE that when using custom scorers, each scorer should return a single
        value. Metric functions returning a list/array of values can be wrapped
        into multiple scorers that return one value each.
        See :ref:`multimetric_grid_search` for an example.
        If None the estimator's score method is used.
        The return value in that case will be ``{'score': <default_scorer>}``.
        If the estimator's score method is not available, a ``TypeError``
        is raised.
    Returns
    -------
    scorers_dict : dict
        A dict mapping each scorer name to its validated scorer.
    is_multimetric : bool
        True if scorer is a list/tuple or dict of callables
        False if scorer is None/str/callable
    """
    if callable(scoring) or scoring is None or isinstance(scoring, str):
        scorers = {"score": check_scoring(estimator, scoring=scoring)}
        return scorers, False
    else:
        err_msg_generic = (
            "scoring should either be a single string or "
            "callable for single metric evaluation or a "
            "list/tuple of strings or a dict of scorer name "
            "mapped to the callable for multiple metric "
            "evaluation. Got %s of type %s" % (repr(scoring), type(scoring)))

        if isinstance(scoring, (list, tuple, set)):
            err_msg = ("The list/tuple elements must be unique "
                       "strings of predefined scorers. ")
            invalid = False
            try:
                keys = set(scoring)
            except TypeError:
                invalid = True
            if invalid:
                raise ValueError(err_msg)

            if len(keys) != len(scoring):
                raise ValueError(err_msg + "Duplicate elements were found in"
                                 " the given list. %r" % repr(scoring))
            elif len(keys) > 0:
                if not all(isinstance(k, str) for k in keys):
                    if any(callable(k) for k in keys):
                        raise ValueError(err_msg +
                                         "One or more of the elements were "
                                         "callables. Use a dict of score name "
                                         "mapped to the scorer callable. "
                                         "Got %r" % repr(scoring))
                    else:
                        raise ValueError(
                            err_msg + "Non-string types were found in "
                            "the given list. Got %r" % repr(scoring))
                scorers = {
                    scorer: check_scoring(estimator, scoring=scorer)
                    for scorer in scoring
                }
            else:
                raise ValueError(err_msg +
                                 "Empty list was given. %r" % repr(scoring))

        elif isinstance(scoring, dict):
            keys = set(scoring)
            if not all(isinstance(k, str) for k in keys):
                raise ValueError("Non-string types were found in the keys of "
                                 "the given dict. scoring=%r" % repr(scoring))
            if len(keys) == 0:
                raise ValueError(
                    "An empty dict was passed. %r" % repr(scoring))
            scorers = {
                key: check_scoring(estimator, scoring=scorer)
                for key, scorer in scoring.items()
            }
        else:
            raise ValueError(err_msg_generic)
        return scorers, True<|MERGE_RESOLUTION|>--- conflicted
+++ resolved
@@ -40,20 +40,6 @@
             and hasattr(estimator, "n_estimators") and is_ensemble_subclass)
 
 
-<<<<<<< HEAD
-def check_error_warm_start(estimator, estimator_config):
-    early_stop_type = get_early_stop_type(estimator)
-    if (early_stop_type == EarlyStopping.WARM_START_ITER
-            and "max_iter" in estimator_config):
-        raise ValueError("tune-sklearn uses `max_iter` to warm "
-                         "start, so this parameter can't be "
-                         "set when warm start early stopping. ")
-    if (early_stop_type == EarlyStopping.WARM_START_ENSEMBLE
-            and "n_estimators" in estimator_config):
-        raise ValueError("tune-sklearn uses `n_estimators` to warm "
-                         "start, so this parameter can't be "
-                         "set when warm start early stopping. ")
-=======
 def check_error_warm_start(early_stop_type, estimator_config, estimator):
     if check_is_pipeline(estimator):
         if (early_stop_type == EarlyStopping.WARM_START_ITER
@@ -78,7 +64,6 @@
             raise ValueError("tune-sklearn uses `n_estimators` to warm "
                              "start, so this parameter can't be "
                              "set when warm start early stopping. ")
->>>>>>> 9c9f0b96
 
 
 def get_early_stop_type(estimator, early_stopping):
