--- conflicted
+++ resolved
@@ -64,12 +64,8 @@
 
         if self.early_stopping:
             n_splits = self.cv.get_n_splits(self.X, self.y)
-<<<<<<< HEAD
             self.fold_scores = np.empty(n_splits, dtype=dict)
             self.fold_train_scores = np.empty(n_splits, dtype=dict)
-=======
-            self.fold_scores = np.zeros(n_splits)
-            self.fold_train_scores = np.zeros(n_splits)
             if not self._can_partial_fit():
                 # max_iter here is different than the max_iters the user sets.
                 # max_iter is to make sklearn only fit for one epoch,
@@ -77,7 +73,6 @@
                 # number of calls to _trainable.
                 self.estimator_config["warm_start"] = True
                 self.estimator_config["max_iter"] = 1
->>>>>>> acb013cc
             for i in range(n_splits):
                 self.estimator_list[i].set_params(**self.estimator_config)
         else:
@@ -124,7 +119,6 @@
                     self.estimator_list[i].fit(X_train, y_train)
 
                 if self.return_train_score:
-<<<<<<< HEAD
                     self.fold_train_scores[i] = {
                         name: score(self.estimator[i], X_train, y_train)
                         for name, score in self.scoring.items()
@@ -133,12 +127,6 @@
                     name: score(self.estimator[i], X_test, y_test)
                     for name, score in self.scoring.items()
                 }
-=======
-                    self.fold_train_scores[i] = self.scoring(
-                        self.estimator_list[i], X_train, y_train)
-                self.fold_scores[i] = self.scoring(self.estimator_list[i],
-                                                   X_test, y_test)
->>>>>>> acb013cc
 
             ret = {}
             agg_fold_scores = _aggregate_score_dicts(self.fold_scores)
