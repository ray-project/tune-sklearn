import time

import ray
import ray.tune as tune
from tune_sklearn import TuneGridSearchCV
from tune_sklearn import TuneSearchCV
import numpy as np
from numpy.testing import (
    assert_almost_equal,
    assert_array_equal,
)
import scipy.sparse as sp
from sklearn.model_selection import (
    GroupKFold,
    GroupShuffleSplit,
    KFold,
    LeaveOneGroupOut,
    LeavePGroupsOut,
    StratifiedKFold,
    StratifiedShuffleSplit,
)
from sklearn.datasets import (
    make_blobs,
    make_classification,
)
from sklearn.metrics import f1_score, make_scorer
import pytest
from parameterized import parameterized
from sklearn.cluster import KMeans
from sklearn.svm import SVC, LinearSVC
from sklearn import datasets
from sklearn.model_selection import train_test_split
from sklearn import linear_model
from sklearn.exceptions import NotFittedError
from sklearn.linear_model import Ridge, SGDClassifier
from sklearn.pipeline import Pipeline
from sklearn.neighbors import KernelDensity
import unittest
from unittest.mock import patch
from test_utils import (MockClassifier, CheckingClassifier, BrokenClassifier,
                        SleepClassifier, MockDataFrame)

# def test_check_cv_results_array_types(self, cv_results, param_keys,
#                                       score_keys):
#     # Check if the search `cv_results`'s array are of correct types
#     self.assertTrue(
#         all(
#             isinstance(cv_results[param], np.ma.MaskedArray)
#             for param in param_keys))
#     self.assertTrue(
#         all(cv_results[key].dtype == object for key in param_keys))
#     self.assertFalse(
#         any(
#             isinstance(cv_results[key], np.ma.MaskedArray)
#             for key in score_keys))
#     self.assertTrue(
#         all(cv_results[key].dtype == np.float64 for key in score_keys
#             if not key.startswith("rank")))
#     self.assertEquals(cv_results["rank_test_score"].dtype, np.int32)

# def test_check_cv_results_keys(self, cv_results, param_keys, score_keys,
#                                n_cand):
#     # Test the search.cv_results_ contains all the required results
#     assert_array_equal(
#         sorted(cv_results.keys()),
#         sorted(param_keys + score_keys + ("params", )))
#     self.assertTrue(
#         all(cv_results[key].shape == (n_cand, )
#             for key in param_keys + score_keys))


class LinearSVCNoScore(LinearSVC):
    """An LinearSVC classifier that has no score method."""

    @property
    def score(self):
        raise AttributeError


X = np.array([[-1, -1], [-2, -1], [1, 1], [2, 1]])
y = np.array([1, 1, 2, 2])


class GridSearchTest(unittest.TestCase):
    def tearDown(self):
        ray.shutdown()

    def test_grid_search(self):
        # Test that the best estimator contains the right value for foo_param
        clf = MockClassifier()
        grid_search = TuneGridSearchCV(clf, {"foo_param": [1, 2, 3]}, cv=3)
        # make sure it selects the smallest parameter in case of ties
        grid_search.fit(X, y)
        self.assertEqual(grid_search.best_estimator_.foo_param, 2)

        assert_array_equal(grid_search.cv_results_["param_foo_param"].data,
                           [1, 2, 3])

        # Smoke test the score etc:
        grid_search.score(X, y)
        grid_search.predict_proba(X)
        grid_search.decision_function(X)
        grid_search.transform(X)

        # Test exception handling on scoring
        grid_search.scoring = "sklearn"
        with self.assertRaises(ValueError):
            grid_search.fit(X, y)

    def test_grid_search_no_score(self):
        # Test grid-search on classifier that has no score function.
        clf = LinearSVC(random_state=0)
        X, y = make_blobs(random_state=0, centers=2)
        Cs = [0.1, 1, 10]
        clf_no_score = LinearSVCNoScore(random_state=0)

        # XXX: It seems there's some global shared state in LinearSVC - fitting
        # multiple `SVC` instances in parallel using threads sometimes results
        # in wrong results. This only happens with threads, not processes/sync.
        # For now, we'll fit using the sync scheduler.
        grid_search = TuneGridSearchCV(clf, {"C": Cs}, scoring="accuracy")
        grid_search.fit(X, y)

        grid_search_no_score = TuneGridSearchCV(
            clf_no_score, {"C": Cs}, scoring="accuracy")
        # smoketest grid search
        grid_search_no_score.fit(X, y)

        # check that best params are equal
        self.assertEqual(grid_search_no_score.best_params,
                         grid_search.best_params_)
        # check that we can call score and that it gives the correct result
        self.assertEqual(
            grid_search.score(X, y), grid_search_no_score.score(X, y))

        # giving no scoring function raises an error
        with self.assertRaises(TypeError) as exc:
            grid_search_no_score = TuneGridSearchCV(clf_no_score, {"C": Cs})

        self.assertTrue("no scoring" in str(exc.exception))

    @parameterized.expand([("grid", TuneGridSearchCV, {}), ("random",
                                                            TuneSearchCV, {
                                                                "n_trials": 1
                                                            })])
    def test_hyperparameter_searcher_with_fit_params(self, name, cls, kwargs):
        X = np.arange(100).reshape(10, 10)
        y = np.array([0] * 5 + [1] * 5)
        clf = CheckingClassifier(expected_fit_params=["spam", "eggs"])
        pipe = Pipeline([("clf", clf)])
        searcher = cls(pipe, {"clf__foo_param": [1, 2, 3]}, cv=2, **kwargs)

        # The CheckingClassifer generates an assertion error if
        # a parameter is missing or has length != len(X).
        with self.assertRaises(AssertionError) as exc:
            searcher.fit(X, y, clf__spam=np.ones(10))
        self.assertTrue("Expected fit parameter(s) ['eggs'] not seen." in str(
            exc.exception))

        searcher.fit(X, y, clf__spam=np.ones(10), clf__eggs=np.zeros(10))

    def test_grid_search_score_method(self):
        X, y = make_classification(
            n_samples=100, n_classes=2, flip_y=0.2, random_state=0)
        clf = LinearSVC(random_state=0)
        grid = {"C": [0.1]}

        search_no_scoring = TuneGridSearchCV(clf, grid, scoring=None).fit(X, y)
        search_accuracy = TuneGridSearchCV(
            clf, grid, scoring="accuracy").fit(X, y)
        search_no_score_method_auc = TuneGridSearchCV(
            LinearSVCNoScore(), grid, scoring="roc_auc").fit(X, y)
        search_auc = TuneGridSearchCV(clf, grid, scoring="roc_auc").fit(X, y)

        # Check warning only occurs in situation where behavior changed:
        # estimator requires score method to compete with scoring parameter
        score_no_scoring = search_no_scoring.score(X, y)
        score_accuracy = search_accuracy.score(X, y)
        score_no_score_auc = search_no_score_method_auc.score(X, y)
        score_auc = search_auc.score(X, y)

        # ensure the test is sane
        self.assertTrue(score_auc < 1.0)
        self.assertTrue(score_accuracy < 1.0)
        self.assertTrue(score_auc != score_accuracy)

        assert_almost_equal(score_accuracy, score_no_scoring)
        assert_almost_equal(score_auc, score_no_score_auc)

    def test_grid_search_groups(self):
        # Check if ValueError (when groups is None) propagates to
        # dcv.GridSearchCV
        # And also check if groups is correctly passed to the cv object
        rng = np.random.RandomState(0)

        X, y = make_classification(n_samples=15, n_classes=2, random_state=0)
        groups = rng.randint(0, 3, 15)

        clf = LinearSVC(random_state=0)
        grid = {"C": [1]}

        group_cvs = [
            LeaveOneGroupOut(),
            LeavePGroupsOut(2),
            GroupKFold(n_splits=3),
            GroupShuffleSplit(n_splits=3),
        ]
        for cv in group_cvs:
            gs = TuneGridSearchCV(clf, grid, cv=cv)
            with self.assertRaises(ValueError) as exc:
                gs.fit(X, y)
            self.assertTrue(
                "parameter should not be None" in str(exc.exception))

            gs.fit(X, y, groups=groups)

        non_group_cvs = [
            StratifiedKFold(n_splits=3),
            StratifiedShuffleSplit(n_splits=3)
        ]
        for cv in non_group_cvs:
            gs = TuneGridSearchCV(clf, grid, cv=cv)
            # Should not raise an error
            gs.fit(X, y)

    @pytest.mark.filterwarnings(
        "ignore::sklearn.exceptions.ConvergenceWarning")
    def test_classes__property(self):
        # Test that classes_ property matches best_estimator_.classes_
        X = np.arange(100).reshape(10, 10)
        y = np.array([0] * 5 + [1] * 5)
        Cs = [0.1, 1, 10]

        grid_search = TuneGridSearchCV(LinearSVC(random_state=0), {"C": Cs})
        grid_search.fit(X, y)
        assert_array_equal(grid_search.best_estimator_.classes_,
                           grid_search.classes_)

        # Test that regressors do not have a classes_ attribute
        grid_search = TuneGridSearchCV(Ridge(), {"alpha": [1.0, 2.0]})
        grid_search.fit(X, y)
        self.assertFalse(hasattr(grid_search, "classes_"))

        # Test that the grid searcher has no classes_ attribute before it's fit
        grid_search = TuneGridSearchCV(LinearSVC(random_state=0), {"C": Cs})
        self.assertFalse(hasattr(grid_search, "classes_"))

        # Test that the grid searcher has no classes_ attribute without a refit
        grid_search = TuneGridSearchCV(
            LinearSVC(random_state=0), {"C": Cs}, refit=False)
        grid_search.fit(X, y)
        self.assertFalse(hasattr(grid_search, "classes_"))

    def test_trivial_cv_results_attr(self):
        # Test search over a "grid" with only one point.
        # Non-regression test: grid_scores_ wouldn't be set by
        # dcv.GridSearchCV.
        clf = MockClassifier()
        grid_search = TuneGridSearchCV(clf, {"foo_param": [1]}, cv=3)
        grid_search.fit(X, y)
        self.assertTrue(hasattr(grid_search, "cv_results_"))

        random_search = TuneSearchCV(clf, {"foo_param": [0]}, n_trials=1, cv=3)
        random_search.fit(X, y)
        self.assertTrue(hasattr(random_search, "cv_results_"))

    def test_no_refit(self):
        # Test that GSCV can be used for model selection alone without
        # refitting
        clf = MockClassifier()
        grid_search = TuneGridSearchCV(
            clf, {"foo_param": [1, 2, 3]}, refit=False, cv=3)
        grid_search.fit(X, y)
        grid_search.best_index_
        grid_search.best_score_
        grid_search.best_params_

        # Make sure the predict/transform etc fns raise meaningful error msg
        for fn_name in (
                "best_estimator_",
                "predict",
                "predict_proba",
                "predict_log_proba",
                "transform",
                "inverse_transform",
        ):
            with self.assertRaises(NotFittedError) as exc:
                getattr(grid_search, fn_name)(X)
            self.assertTrue((
                "refit=False. %s is available only after refitting on the "
                "best parameters" % fn_name) in str(exc.exception))

    def test_grid_search_error(self):
        # Test that grid search will capture errors on data with different
        # length
        X_, y_ = make_classification(
            n_samples=200, n_features=100, random_state=0)

        clf = LinearSVC()
        cv = TuneGridSearchCV(clf, {"C": [0.1, 1.0]})
        with self.assertRaises(ValueError) as exc:
            cv.fit(X_[:180], y_)
        self.assertTrue(("Found input variables with inconsistent numbers of "
                         "samples: [180, 200]") in str(exc.exception))

    def test_grid_search_one_grid_point(self):
        X_, y_ = make_classification(
            n_samples=200, n_features=100, random_state=0)
        param_dict = {"C": [1.0], "kernel": ["rbf"], "gamma": [0.1]}

        clf = SVC()
        cv = TuneGridSearchCV(clf, param_dict)
        cv.fit(X_, y_)

        clf = SVC(C=1.0, kernel="rbf", gamma=0.1)
        clf.fit(X_, y_)

        assert_array_equal(clf.dual_coef_, cv.best_estimator_.dual_coef_)

    def test_grid_search_bad_param_grid(self):
        param_dict = {"C": 1.0}
        clf = SVC()

        with self.assertRaises(ValueError) as exc:
            TuneGridSearchCV(clf, param_dict)
        self.assertTrue(("Parameter grid for parameter (C) needs to"
                         " be a list or numpy array") in str(exc.exception))

        param_dict = {"C": []}
        clf = SVC()

        with self.assertRaises(ValueError) as exc:
            TuneGridSearchCV(clf, param_dict)
        self.assertTrue((
            "Parameter values for parameter (C) need to be a non-empty "
            "sequence.") in str(exc.exception))

        param_dict = {"C": "1,2,3"}
        clf = SVC()

        with self.assertRaises(ValueError) as exc:
            TuneGridSearchCV(clf, param_dict)
        self.assertTrue(("Parameter grid for parameter (C) needs to"
                         " be a list or numpy array") in str(exc.exception))

        param_dict = {"C": np.ones(6).reshape(3, 2)}
        clf = SVC()
        with self.assertRaises(ValueError):
            TuneGridSearchCV(clf, param_dict)

    def test_grid_search_sparse(self):
        # Test that grid search works with both dense and sparse matrices
        X_, y_ = make_classification(
            n_samples=200, n_features=100, random_state=0)

        clf = LinearSVC()
        cv = TuneGridSearchCV(clf, {"C": [0.1, 1.0]})
        cv.fit(X_[:180], y_[:180])
        y_pred = cv.predict(X_[180:])
        C = cv.best_estimator_.C

        X_ = sp.csr_matrix(X_)
        clf = LinearSVC()
        cv = TuneGridSearchCV(clf, {"C": [0.1, 1.0]})
        cv.fit(X_[:180].tocoo(), y_[:180])
        y_pred2 = cv.predict(X_[180:])
        C2 = cv.best_estimator_.C

        self.assertTrue(np.mean(y_pred == y_pred2) >= 0.9)
        self.assertEqual(C, C2)

    def test_grid_search_sparse_scoring(self):
        X_, y_ = make_classification(
            n_samples=200, n_features=100, random_state=0)

        clf = LinearSVC()
        cv = TuneGridSearchCV(clf, {"C": [0.1, 1.0]}, scoring="f1")
        cv.fit(X_[:180], y_[:180])
        y_pred = cv.predict(X_[180:])
        C = cv.best_estimator_.C

        X_ = sp.csr_matrix(X_)
        clf = LinearSVC()
        cv = TuneGridSearchCV(clf, {"C": [0.1, 1.0]}, scoring="f1")
        cv.fit(X_[:180], y_[:180])
        y_pred2 = cv.predict(X_[180:])
        C2 = cv.best_estimator_.C

        assert_array_equal(y_pred, y_pred2)
        self.assertEqual(C, C2)

        # test loss where greater is worse
        def f1_loss(y_true_, y_pred_):
            return -f1_score(y_true_, y_pred_)

        F1Loss = make_scorer(f1_loss, greater_is_better=False)
        cv = TuneGridSearchCV(clf, {"C": [0.1, 1.0]}, scoring=F1Loss)
        cv.fit(X_[:180], y_[:180])
        y_pred3 = cv.predict(X_[180:])
        C3 = cv.best_estimator_.C

        self.assertEqual(C, C3)
        assert_array_equal(y_pred, y_pred3)

    def test_grid_search_precomputed_kernel(self):
        # Test that grid search works when the input features are given in the
        # form of a precomputed kernel matrix
        X_, y_ = make_classification(
            n_samples=200, n_features=100, random_state=0)

        # compute the training kernel matrix corresponding to the linear kernel
        K_train = np.dot(X_[:180], X_[:180].T)
        y_train = y_[:180]

        clf = SVC(kernel="precomputed")
        cv = TuneGridSearchCV(clf, {"C": [0.1, 1.0]})
        cv.fit(K_train, y_train)

        self.assertTrue(cv.best_score_ >= 0)

        # compute the test kernel matrix
        K_test = np.dot(X_[180:], X_[:180].T)
        y_test = y_[180:]

        y_pred = cv.predict(K_test)

        self.assertTrue(np.mean(y_pred == y_test) >= 0)

        # test error is raised when the precomputed kernel is not array-like
        # or sparse
        # with self.assertRaises(TuneError):
        with self.assertRaises(ValueError) as exc:
            cv.fit(K_train.tolist(), y_train)
        self.assertTrue(("Precomputed kernels or affinity matrices have "
                         "to be passed as arrays or sparse matrices."
                         ) in str(exc.exception))

    def test_grid_search_precomputed_kernel_error_nonsquare(self):
        # Test that grid search returns an error with a non-square precomputed
        # training kernel matrix
        K_train = np.zeros((10, 20))
        y_train = np.ones((10, ))
        clf = SVC(kernel="precomputed")
        cv = TuneGridSearchCV(clf, {"C": [0.1, 1.0]})
        # with self.assertRaises(TuneError):
        with self.assertRaises(ValueError) as exc:
            cv.fit(K_train, y_train)
        self.assertTrue((
            "X should be a square kernel matrix") in str(exc.exception))

    def test_refit(self):
        # Regression test for bug in refitting
        # Simulates re-fitting a broken estimator; this used to break with
        # sparse SVMs.
        X = np.arange(100).reshape(10, 10)
        y = np.array([0] * 5 + [1] * 5)

        clf = TuneGridSearchCV(
            BrokenClassifier(), {"parameter": [0, 1]},
            scoring="accuracy",
            refit=True)
        clf.fit(X, y)

    def test_gridsearch_nd(self):
        # Pass X as list in dcv.GridSearchCV
        X_4d = np.arange(10 * 5 * 3 * 2).reshape(10, 5, 3, 2)
        y_3d = np.arange(10 * 7 * 11).reshape(10, 7, 11)
        clf = CheckingClassifier(
            check_X=lambda x: x.shape[1:] == (5, 3, 2),
            check_y=lambda x: x.shape[1:] == (7, 11),
        )
        grid_search = TuneGridSearchCV(clf, {"foo_param": [1, 2, 3]}, cv=3)
        grid_search.fit(X_4d, y_3d).score(X, y)
        self.assertTrue(hasattr(grid_search, "cv_results_"))

    def test_X_as_list(self):
        # Pass X as list in dcv.GridSearchCV
        X = np.arange(100).reshape(10, 10)
        y = np.array([0] * 5 + [1] * 5)

        clf = CheckingClassifier(check_X=lambda x: isinstance(x, list))
        cv = KFold(n_splits=3)
        grid_search = TuneGridSearchCV(clf, {"foo_param": [1, 2, 3]}, cv=cv)
        grid_search.fit(X.tolist(), y).score(X, y)
        self.assertTrue(hasattr(grid_search, "cv_results_"))

    def test_y_as_list(self):
        # Pass y as list in dcv.GridSearchCV
        X = np.arange(100).reshape(10, 10)
        y = np.array([0] * 5 + [1] * 5)

        clf = CheckingClassifier(check_y=lambda x: isinstance(x, list))
        cv = KFold(n_splits=3)
        grid_search = TuneGridSearchCV(clf, {"foo_param": [1, 2, 3]}, cv=cv)
        grid_search.fit(X, y.tolist()).score(X, y)
        self.assertTrue(hasattr(grid_search, "cv_results_"))

    @pytest.mark.filterwarnings("ignore")
    def test_pandas_input(self):
        # check cross_val_score doesn't destroy pandas dataframe
        types = [(MockDataFrame, MockDataFrame)]
        try:
            from pandas import Series, DataFrame

            types.append((DataFrame, Series))
        except ImportError:
            pass

        X = np.arange(100).reshape(10, 10)
        y = np.array([0] * 5 + [1] * 5)

        for InputFeatureType, TargetType in types:
            # X dataframe, y series
            X_df, y_ser = InputFeatureType(X), TargetType(y)
            clf = CheckingClassifier(
                check_X=lambda x: isinstance(x, InputFeatureType),
                check_y=lambda x: isinstance(x, TargetType),
            )

            grid_search = TuneGridSearchCV(clf, {"foo_param": [1, 2, 3]})
            grid_search.fit(X_df, y_ser).score(X_df, y_ser)
            grid_search.predict(X_df)
            self.assertTrue(hasattr(grid_search, "cv_results_"))

    def test_unsupervised_grid_search(self):
        # test grid-search with unsupervised estimator
        X, y = make_blobs(random_state=0)
        km = KMeans(random_state=0)
        grid_search = TuneGridSearchCV(
            km,
            param_grid=dict(n_clusters=[2, 3, 4]),
            scoring="adjusted_rand_score")
        grid_search.fit(X, y)
        # ARI can find the right number :)
        self.assertEqual(grid_search.best_params_["n_clusters"], 3)

        # Now without a score, and without y
        grid_search = TuneGridSearchCV(
            km, param_grid=dict(n_clusters=[2, 3, 4]))
        grid_search.fit(X)
        self.assertEqual(grid_search.best_params_["n_clusters"], 4)

    def test_gridsearch_no_predict(self):
        # test grid-search with an estimator without predict.
        # slight duplication of a test from KDE
        def custom_scoring(estimator, X):
            return 42 if estimator.bandwidth == 0.1 else 0

        X, _ = make_blobs(
            cluster_std=0.1, random_state=1, centers=[[0, 1], [1, 0], [0, 0]])
        search = TuneGridSearchCV(
            KernelDensity(),
            param_grid=dict(bandwidth=[0.01, 0.1, 1]),
            scoring=custom_scoring,
        )
        search.fit(X)
        self.assertEqual(search.best_params_["bandwidth"], 0.1)
        self.assertEqual(search.best_score_, 42)

    def test_gridsearch_multi_inputs(self):
        # Check that multimetric is detected
        parameter_grid = {"alpha": [1e-4, 1e-1, 1], "epsilon": [0.01, 0.1]}

        tune_search = TuneGridSearchCV(
            SGDClassifier(),
            parameter_grid,
            scoring=("accuracy", "f1_micro"),
            max_iters=20,
            cv=2,
            refit=False)
        tune_search.fit(X, y)
        self.assertTrue(tune_search.multimetric_)

        tune_search = TuneGridSearchCV(
            SGDClassifier(),
            parameter_grid,
            scoring="f1_micro",
            max_iters=20,
            cv=2)
        tune_search.fit(X, y)
        self.assertFalse(tune_search.multimetric_)

        # Make sure error is raised when refit isn't set properly
        tune_search = TuneGridSearchCV(
            SGDClassifier(),
            parameter_grid,
            scoring=("accuracy", "f1_micro"),
            cv=2,
            max_iters=20)
        with self.assertRaises(ValueError):
            tune_search.fit(X, y)

    def test_gridsearch_multi_cv_results(self):
        parameter_grid = {"alpha": [1e-4, 1e-1, 1], "epsilon": [0.01, 0.1]}

        scoring = ("accuracy", "f1_micro")
        cv = 2

        tune_search = TuneGridSearchCV(
            SGDClassifier(),
            parameter_grid,
            scoring=scoring,
            max_iters=20,
            refit=False,
            cv=cv)
        tune_search.fit(X, y)
        result = tune_search.cv_results_

        keys_to_check = []

        for s in scoring:
            keys_to_check.append("mean_test_%s" % s)
            for i in range(cv):
                keys_to_check.append("split%d_test_%s" % (i, s))

        for key in keys_to_check:
            self.assertIn(key, result)

    def test_gridsearch_no_multi_cv_results(self):
        parameter_grid = {"alpha": [1e-4, 1e-1, 1], "epsilon": [0.01, 0.1]}

        cv = 2

        tune_search = TuneGridSearchCV(
            SGDClassifier(), parameter_grid, max_iters=20, refit=False, cv=cv)
        tune_search.fit(X, y)
        result = tune_search.cv_results_

        keys_to_check = ["mean_test_score"]

        for i in range(cv):
            keys_to_check.append("split%d_test_score" % i)

        for key in keys_to_check:
            self.assertIn(key, result)

    def test_digits(self):
        # Loading the Digits dataset
        digits = datasets.load_digits()

        # To apply an classifier on this data, we need to flatten the image, to
        # turn the data in a (samples, feature) matrix:
        n_samples = len(digits.images)
        X = digits.images.reshape((n_samples, -1))
        y = digits.target

        # Split the dataset in two equal parts
        X_train, X_test, y_train, y_test = train_test_split(
            X, y, test_size=0.5, random_state=0)

        # Set the parameters by cross-validation
        tuned_parameters = {
            "kernel": ["rbf"],
            "gamma": [1e-3, 1e-4],
            "C": [1, 10, 100, 1000]
        }

        tune_search = TuneGridSearchCV(SVC(), tuned_parameters)
        tune_search.fit(X_train, y_train)

        pred = tune_search.predict(X_test)
        print(pred)
        accuracy = np.count_nonzero(
            np.array(pred) == np.array(y_test)) / len(pred)
        print(accuracy)

    def test_diabetes(self):
        # load the diabetes datasets
        dataset = datasets.load_diabetes()
        X = dataset.data
        y = dataset.target
        X_train, X_test, y_train, y_test = train_test_split(
            X, y, test_size=0.5, random_state=0)
        # prepare a range of alpha values to test
        alphas = np.array([1, 0.1, 0.01, 0.001, 0.0001, 0])
        param_grid = dict(alpha=alphas)
        # create and fit a ridge regression model, testing each alpha
        model = linear_model.Ridge()

        tune_search = TuneGridSearchCV(
            model,
            param_grid,
        )
        tune_search.fit(X_train, y_train)

        pred = tune_search.predict(X_test)
        print(pred)
        error = sum(np.array(pred) - np.array(y_test)) / len(pred)
        print(error)

    def test_local_mode(self):
        # Pass X as list in dcv.GridSearchCV
        X = np.arange(100).reshape(10, 10)
        y = np.array([0] * 5 + [1] * 5)

        clf = CheckingClassifier(check_X=lambda x: isinstance(x, list))
        cv = KFold(n_splits=3)
        with patch.object(ray, "init", wraps=ray.init) as wrapped_init:
            grid_search = TuneGridSearchCV(
                clf, {"foo_param": [1, 2, 3]}, n_jobs=1, cv=cv)
            grid_search.fit(X.tolist(), y).score(X, y)

        self.assertTrue(hasattr(grid_search, "cv_results_"))
        self.assertTrue(wrapped_init.call_args[1]["local_mode"])

<<<<<<< HEAD
    def test_tune_search_spaces(self):
        # Test mixed search spaces
        clf = MockClassifier()
        grid_search = TuneGridSearchCV(
            clf, {
                "foo_param": tune.grid_search([1, 2, 3]),
                "bar_param": [1, 2]
            },
            refit=False,
            cv=3)
        grid_search.fit(X, y)
=======
    def test_timeout(self):
        clf = SleepClassifier()
        # SleepClassifier sleeps for `foo_param` seconds, `cv` times.
        # Thus, the time budget is exhausted after testing the first two
        # `foo_param`s.
        grid_search = TuneGridSearchCV(
            clf, {"foo_param": [1.1, 1.2, 2.5]},
            time_budget_s=5.0,
            cv=2,
            max_iters=5,
            early_stopping=True)

        start = time.time()
        grid_search.fit(X, y)
        taken = time.time() - start

        print(grid_search)
        # Without timeout we would need over 50 seconds for this to
        # finish. Allow for some initialization overhead
        self.assertLess(taken, 18.0)
>>>>>>> f9fbef25


if __name__ == "__main__":
    unittest.main()<|MERGE_RESOLUTION|>--- conflicted
+++ resolved
@@ -703,7 +703,6 @@
         self.assertTrue(hasattr(grid_search, "cv_results_"))
         self.assertTrue(wrapped_init.call_args[1]["local_mode"])
 
-<<<<<<< HEAD
     def test_tune_search_spaces(self):
         # Test mixed search spaces
         clf = MockClassifier()
@@ -715,7 +714,8 @@
             refit=False,
             cv=3)
         grid_search.fit(X, y)
-=======
+
+
     def test_timeout(self):
         clf = SleepClassifier()
         # SleepClassifier sleeps for `foo_param` seconds, `cv` times.
@@ -736,7 +736,6 @@
         # Without timeout we would need over 50 seconds for this to
         # finish. Allow for some initialization overhead
         self.assertLess(taken, 18.0)
->>>>>>> f9fbef25
 
 
 if __name__ == "__main__":
