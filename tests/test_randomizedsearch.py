--- conflicted
+++ resolved
@@ -134,7 +134,6 @@
             tune_search.fit(x, y)
         self.assertTrue(wrapped_init.call_args[1]["local_mode"])
 
-<<<<<<< HEAD
     def test_multi_best(self):
         digits = datasets.load_digits()
         x = digits.data
@@ -148,7 +147,6 @@
         tune_search.fit(x, y)
         self.assertEqual(tune_search.best_score_, max(tune_search.cv_results_["mean_test_accuracy"]))
 
-=======
     def test_warm_start_detection(self):
         parameter_grid = {"alpha": Real(1e-4, 1e-1, 1)}
         from sklearn.ensemble import RandomForestClassifier
@@ -202,7 +200,6 @@
                 early_stopping=True,
                 max_iters=10,
                 local_dir="./test-result")
->>>>>>> acb013cc
 
 
 if __name__ == "__main__":
