--- conflicted
+++ resolved
@@ -8,12 +8,8 @@
 class MockClassifier:
     """Dummy classifier to test the parameter search algorithms"""
 
-<<<<<<< HEAD
     def __init__(self, foo_param=0, bar_param=0):
-=======
-    def __init__(self, foo_param=0):
         self.count = 0
->>>>>>> f9fbef25
         self.foo_param = foo_param
         self.bar_param = bar_param
 
